# Compiled source #
###################
*.class
*.dll
*.exe
*.o
*.so

sb

build
data
pkg
bin
_obj

main

test_node

*~
client

# Packages #
############
# it's better to unpack these files and commit the raw source
# git has its own built in compression methods
*.7z
*.dmg
*.gz
*.iso
*.jar
*.rar
*.tar
*.zip

# Logs and databases #
######################
*.log
*.sql
*.sqlite

# OS generated files #
######################
.DS_Store
.DS_Store?
._*
.Spotlight-V100
.Trashes
Icon?
ehthumbs.db
Thumbs.db

*.pyx
#build
*~

*.orig

.cache
release
.bin

.skycoin

*.prof
*.out

# Binaries
/skycoind
/skycoin
/skycoindev
/blockchain
/generate_cert
/address_gen
/skycoin-integration

*.pem

# Deprecated
_deprecated/

blockchain.bin
blockchain.sigs
master.keys
*.bak
benefactor-wallet.json
masterdata/
.genv

src/gui/static/dev
src/mesh/gui/static/dev

npm-debug.log

node_modules

electron/release
electron/.cache
electron/.electron_cache
electron/node_modules
electron/.gox_output
electron/.electron_output
electron/.standalone_output

.vscode/

#File generation sublime text
.do.cfg
.do.state
skycoin.do

*.swo
*.swp

src/mesh/TODO

.idea/

*.iml
*.test
coverage.html

src/api/integration/wallets/
src/api/integration/wallets/

skycoin-cli

# FIXME: see #1027 - Temporary solution to deal with generated file
include/libskycoin.h

<<<<<<< HEAD
# Eclipse temp files
.cproject
.metadata/**
.project

# Generated docs
docs/libc/latex
docs/libc/man
docs/libc/xml


*.sublime-workspace
.angulardoc.json
=======

>>>>>>> 7d5fbce8
# Do not ignore Docker Cloud build
!hooks/build<|MERGE_RESOLUTION|>--- conflicted
+++ resolved
@@ -129,7 +129,6 @@
 # FIXME: see #1027 - Temporary solution to deal with generated file
 include/libskycoin.h
 
-<<<<<<< HEAD
 # Eclipse temp files
 .cproject
 .metadata/**
@@ -143,8 +142,6 @@
 
 *.sublime-workspace
 .angulardoc.json
-=======
 
->>>>>>> 7d5fbce8
 # Do not ignore Docker Cloud build
 !hooks/build