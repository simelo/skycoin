# Compiled source #
###################
*.class
*.dll
*.exe
*.o
*.so

sb

build
data
pkg
bin
_obj

main

test_node

*~
client

# Packages #
############
# it's better to unpack these files and commit the raw source
# git has its own built in compression methods
*.7z
*.dmg
*.gz
*.iso
*.jar
*.rar
*.tar
*.zip

# Logs and databases #
######################
*.log
*.sql
*.sqlite

# OS generated files #
######################
.DS_Store
.DS_Store?
._*
.Spotlight-V100
.Trashes
Icon?
ehthumbs.db
Thumbs.db

*.pyx
#build
*~

*.orig

.cache
release
.bin

.skycoin

*.prof
*.out

# Binaries
/skycoind
/skycoin
/skycoindev
/blockchain
/generate_cert
/address_gen
/skycoin-integration

*.pem

# Deprecated
_deprecated/

blockchain.bin
blockchain.sigs
master.keys
*.bak
benefactor-wallet.json
masterdata/
.genv

src/gui/static/dev
src/mesh/gui/static/dev

npm-debug.log

node_modules

electron/release
electron/.cache
electron/.electron_cache
electron/node_modules
electron/.gox_output
electron/.electron_output
electron/.standalone_output

.vscode/

#File generation sublime text
.do.cfg
.do.state
skycoin.do

*.swo
*.swp

src/mesh/TODO

.idea/

*.iml
*.test
coverage.html

src/api/integration/wallets/
src/api/integration/wallets/

skycoin-cli

# FIXME: see #1027 - Temporary solution to deal with generated file
include/libskycoin.h

<<<<<<< HEAD
# Eclipse temp files
.cproject
.metadata/**
.project

# Generated docs
docs/libc/latex
docs/libc/man
docs/libc/xml


*.sublime-workspace
.angulardoc.json
=======
# Do not ignore Docker Cloud build
!hooks/build
>>>>>>> e45caba7
<|MERGE_RESOLUTION|>--- conflicted
+++ resolved
@@ -129,21 +129,6 @@
 # FIXME: see #1027 - Temporary solution to deal with generated file
 include/libskycoin.h
 
-<<<<<<< HEAD
-# Eclipse temp files
-.cproject
-.metadata/**
-.project
 
-# Generated docs
-docs/libc/latex
-docs/libc/man
-docs/libc/xml
-
-
-*.sublime-workspace
-.angulardoc.json
-=======
 # Do not ignore Docker Cloud build
-!hooks/build
->>>>>>> e45caba7
+!hooks/build