--- conflicted
+++ resolved
@@ -129,10 +129,6 @@
 # FIXME: see #1027 - Temporary solution to deal with generated file
 include/libskycoin.h
 
-<<<<<<< HEAD
-=======
-
->>>>>>> 0d039b00
 # Eclipse temp files
 .cproject
 .metadata/**
@@ -146,11 +142,6 @@
 
 *.sublime-workspace
 .angulardoc.json
-<<<<<<< HEAD
-# Ignore swig libskycoin.h copy
-lib/swig/include/libskycoin.h
-=======
->>>>>>> 0d039b00
 
 # Do not ignore Docker Cloud build
 !hooks/build