--- conflicted
+++ resolved
@@ -128,7 +128,17 @@
 # FIXME: see #1027 - Temporary solution to deal with generated file
 include/libskycoin.h
 
-<<<<<<< HEAD
+# Eclipse temp files
+.cproject
+.metadata/**
+.project
+
+# Generated docs
+docs/libc/latex
+docs/libc/man
+docs/libc/xml
+
+
 # Python general things to ignore
 lib/py/build/
 lib/py/dist/
@@ -142,15 +152,3 @@
 # due to using tox and pytest
 .tox
 .cache
-=======
-# Eclipse temp files
-.cproject
-.metadata/**
-.project
-
-# Generated docs
-docs/libc/latex
-docs/libc/man
-docs/libc/xml
-
->>>>>>> 26bc1933
