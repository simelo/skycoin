--- conflicted
+++ resolved
@@ -7,14 +7,9 @@
 ## [Unreleased]
 
 ### Added
-<<<<<<< HEAD
 - Add environment variable `DATA_DIR` in CLI's
 - Add `-version` flag to show node version
-=======
-
-- Add `-version` flag to show node version
-
->>>>>>> 18246ab7
+
 ### Fixed
 
 - #1390, Add -version flag
