# Changelog
All notable changes to this project will be documented in this file.

The format is based on [Keep a Changelog](http://keepachangelog.com/en/1.0.0/)
and this project adheres to [Semantic Versioning](http://semver.org/spec/v2.0.0.html).

## [Unreleased]

### Added
- Add environment variable `DATA_DIR` in CLI's
- `USE_CSRF` environment variable for CLI, if the remote node has CSRF enabled (CSRF is enabled by default, use `-disable-csrf` to disable)
- `cli showConfig` command to echo the cli's configuration back to the user
- Option to generate 12/24 word seed when creating new wallet
- Add `-version` flag to show node version
- Add CLI `encryptWallet` command
- Add CLI `decryptWallet` command
- Add CLI `showSeed` command
- Add `password` argument to the CLI commands of `addPrivateKey`, `createRawTransaction`, `generateAddresses`, `generateWallet`, `send`
- Support for decoding map values in cipher binary encoder
<<<<<<< HEAD
- Expose known block height of peer in brand new `height` field added in responses of `/network/connections` API endpoints
=======
- `-verify-db` option (default true), will verify the database integrity during startup and exit if a problem is found
- `-reset-corrupt-db` option (default false) will verify the database integrity during startup and reset the db if a problem is found
>>>>>>> 2594d7b6

### Fixed

- Reduce connection disconnects, improves syncing
- Fix #1171, update CLI to support wallet encryption
- Use bolt.Tx correctly for read operations

### Changed

- JSON 2.0 RPC interface (used by the CLI tool) is now served on the same host interface as the REST API, port `6420`. The additional listener has been removed.
- CLI's `RPC_ADDR` environment variable must now start with a scheme e.g. `http://127.0.0.1:6420`, previously it did not use a scheme.
- API response will be gzip compressed if client sends request with 'Accept-Encoding' contains 'gzip' in the header.

### Removed

- Remove `-rpc-interface-addr`, `-rpc-interface-port` options.  The RPC interface is now on default port `6420` with the REST API.
- Remove `-rpc-thread-num` option
- Remove `-connect-to` option

## [0.23.0] - 2018-04-22

### Added

- Add wallet setup wizard
- Add wallet encryption, using chacha20+poly1305 for encryption and authentication and scrypt for key derivation. Encrypted data is stored in the wallet file in a `"secrets"` metadata field
- Add `GET /health` endpoint
- Add `POST /wallet/transaction` API endpoint, creates a transaction, allowing control of spending address and multiple destinations
- Add `POST /wallet/encrypt` API endpoint, encrypts wallet and returns encrypted wallet without sensitive data
- Add `POST /wallet/decrypt` API endpoint, decrypts wallet and returns decrypted wallet without sensitive data
- Add `POST /wallet/seed` API endpoint, returns the seed of an encrypted wallet. Unencrypted wallets will not expose their seeds over the API. Requires `-enable-seed-api` option
- `-enable-seed-api` option to enable `POST /wallet/seed`
- Add `"size"` to block API response data (affects `GET /block`, `GET /blocks` and `GET /last_blocks`)
- Write [specification for skycoin URIs](https://github.com/skycoin/skycoin#uri-specification) (based upon bip21)

### Fixed

- #1309, Float imprecision error in frontend malformed some spend amounts, preventing the spend
- Fix one aspect of sync stalling caused by a 5-second blocking channel write by switching it to a non-blocking write, decreasing timeouts and increasing buffer sizes

### Changed

- `GET /wallet` API endpoint, remove sensitive data from the response, and fix the data format to be the same as `POST /wallet/create`
- `GET /wallets` API endpoint, remove sensitive data from the response
- `POST /wallet/create` API endpoint, add `encrypt(bool)` and `password` argument
- `POST /wallet/newAddress` API endpoint, add `password` argument
- `POST /wallet/spend` API endpoint, add `password` argument
- Change `-disable-wallet-api` to `-enable-wallet-api`, and disable the wallet API by default
- `-launch-browser` is set to false by default
- A default wallet will not be created on startup if there is no wallet. Instead, the wallet setup wizard will run
- Replace [op/go-logging](https://github.com/op/go-logging) with [logrus](https://github.com/sirupsen/logrus)
- Disable JSON-RPC 2.0 interface when running the application with `run.sh` and electron
- Whitespace will be trimmed from the seed string by the frontend client before creating or loading a wallet
- Notify the user when their wallets have unconfirmed transactions
- Return an error when providing a transaction that spends to the null address in `POST /injectTransaction`
- Change accepted `-log-level` values to `debug`, `info`, `warn`, `error`, `fatal` and `panic` (previously were `debug`, `info`, `notice`, `warning`, `error` and `critical`)
- Default log level is `info`

### Removed

- Remove `"seed"`, `"lastSeed"` and `"secret_key"` in address entries from wallet API responses. A wallet's seed can be accessed through `POST /wallet/seed` only if the wallet is encrypted and the node is run with `-enable-seed-api`
- Remove unused `-logtogui` and `-logbufsize` options

## [0.22.0] - 2018-03-20

### Added

- go1.10 support
- Add Dockerfile
- Add libskycoin C API wrapper
- New wallet UI
- Notify the user when a new version is available
- CLI and GUI integration tests against a stable and live blockchain
- #877, Add `-disable-wallet-api` CLI option
- HTTP API client
- `/richlist` API method, returns top n address balances
- `/addresscount` API method, returns the number of addresses that have any amount of coins
- `/transactions` API method, returns transactions of addresses
- `/wallet/unload` API method, removes the wallet of given id from wallet services

### Fixed

- #1021, remove `SendOr404` and `SendOr500` as they do not work properly due to typed nils
- Add Read, Write and Idle timeouts to the HTTP listener, preventing file descriptor leaks
- Support absolute and relative paths for `-data-dir` option
- Prevent creating transactions whose size exceeds the maximum block size
- Check addition and multiplication uint64 overflow
- Keep trusted peers in the peerlist permanently, even if they are unreachable
- #885, Add `Host` header check to localhost HTTP interfaces to prevent DNS rebinding attacks
- #896, Add CSRF check to wallet API
- Fix base58 address parsing, which allowed leading invalid characters and treated unknown characters as a '1'
- Fix occasional error which causes blockchain progress not to be shown in front-end

### Changed

- #1080, `/wallet/transactions` now returns a proper json object with pending transactions under `transactions` key
- #951, cap cli createRawTransaction and send command coinhour distribution, coinhours are capped to a maximum of receiving coins for the address with a minimum of 1 coinhour
- Upgrade to Angular 5
- Add `total_coinhour_supply` and `current_coinhour_supply` to `/coinSupply` endpoint
- #800, Add entropy parameter to `/wallet/newSeed` endpoint. Entropy can be 128 (default) or 256, corresponding to 12- and 24-word seeds respectively
- #866, Include coins and hours in `/explorer/address` inputs

### Removed

- Remove `/lastTxs` API endpoint
- Remove `/logs` and log buffering due to possible crash
- Remove `/wallets/reload` endpoint
- Remove deprecated `/api/getEffectiveOutputs`, use `/coinSupply`.

## [0.21.1] - 2017-12-14

### Fixed

- Fix blank page issue in windows gui wallet, which was caused by misusing the flag of -download-peers-list in electron.

## [0.21.0] - 2017-12-10

### Added

- Require transactions to have an input with non-zero coinhours
- Add `-peerlist-size` and `-max-outgoing-connections` CLI options
- Add `-download-peerlist` and `-peerlist-url` CLI options, to get peers from a URL
- For electron clients, download a list of peers from https://downloads.skycoin.net/blockchain/peers.txt by default

### Fixed

- Fix change hours calculation. Previous gave 1/8 to change and destination addresses; now gives 1/4 to each
- #653, the peerlist size was too small and could be easily filled up; default changed to 65535 from 1000

### Changed

- CLI's `walletBalance` and `addressBalance` commands return aggregate balances for confirmed, spendable and expected balances. Coins are formatted as droplet strings. Hours added as strings.
- When splitting an odd number of hours in a spend, give the extra hour to the fee
- Add `block_seq` to `get_outputs` and `/outputs` API response
- Improve UxOut spend selection. Previously, they were spent oldest first. Now they are spent to ensure a non-zero coinhour input and otherwise minimize coinhours.
- `create_rawtx` will try to minimize the number of UxOuts used to create a transaction.
- `/wallet/spend` will try to maximize the number of UxOuts used to create a transaction.
- Update the default peerlist size to 65535 from 1000
- When loading a wallet, 100 addresses will be scanned ahead to find one with a balance

## [0.20.4] - 2017-11-22

### Added

- Add `/logs` api to filter skycoin logs, so that we can add a debug panel to the GUI wallet to show logs

## [0.20.3] - 2017-10-23

### Fixed

- Fix block sync stall (mostly affected Windows users, but any OS was potentially affected)

## [0.20.2] - 2017-10-12

### Fixed

- Fixed Linux .AppImage missing "Category" field
- Clean up electron build script, switch to yarn and remove gulp

## [0.20.1] - 2017-10-12

### Fixed

- Fixed app icon padding

## [0.20.0] - 2017-10-10

### Added

- New wallet frontend in angular4. This is a complete rewrite and fixes many of the old wallet issues.
- New wallet has preliminary support for OTC functionality
- Create `webrpc.Client` for JSON-2.0 RPC calls.
- Add this CHANGELOG.md file.
- Add Installation.md file, with install instructions for go.
- Timelock distribution addresses. The first 25% of the distribution is spendable. After that 25% is spent, a timestamp will be added to the code to enable further distribution.
- Add `/coinSupply` endpoint. Correctly returns total, locked and unlocked coin amounts.
- `testutil` package for common test setup methods.
- `/version` endpoint, which will return the current node version number and the HEAD commit id when build the node
- `-no-ping-log` option to disable ping/pong log output
- Check for invalid block signatures during startup and recreate the database if they are corrupted.
- Add methods for converting fixed-point decimal strings to droplets and vice versa.
- Add `make run`, `make test`, `make lint`, `make check` to `Makefile`

### Changed

- Flag peers as incoming or outgoing.
- Refactor to decouple `wallet` and `visor` package.
- Refactor `cli` package for use as a library.
- `README` improvements.
- Set default wallet's label as "Your Wallet"
- Use BIP32 mnemomic seeds by default in `address_gen`.
- Add `-x` option to `address_gen`, to generate a random base64-encoded 128-bit seed instead of a BIP32 mnemomic seed.
- Add `-v` option to `address_gen` to print all address information (pubkey, seckey, address, seed) to stdout as JSON.
- All API and CLI methods with "coin"-related arguments must be a string and can use decimal notation to specify coin amounts.
- CLI's `walletHistory` command prints amounts as fixed-point decimal strings. Previously, it printed amounts as integers representing whole skycoin amounts, and did not support droplets / fractional skycoins.
- A user is prevented from broadcasting a new transaction with unspent outputs that they have already sent as an unconfirmed transaction.

### Deprecated

- `/api/getEffectiveOutputs` is deprecated in favor of `/coinSupply`.

### Removed

- Old wallet
- `/api/create-address` endpoint (use the `address_gen` tool)

### Fixed

- Wallet folder path loading.
- #371 Fix `/wallet/spend`, will return only when pending transaction is confirmed.
- #443 Fix predicted balance in `/wallet/spend` API call.
- #444 Fix bug in `/blockchain/progress` API call.
- Removed globals in `gui` package that caused race condition with wallet API calls.
- #494 Clean invalid unconfirmed transactions during startup.
- Various race conditions around the bolt.DB blockchain DB
- Missing `strand()` call in `daemon.Visor.AnnounceTxns`.

### Security

## [0.19.1] - 2017-08-26

### Fixed

- #459 dist folder in repo out of date, wallet gui does not load

## [0.19.0] - 2017-07-11

### Added

- Add synchronize indicator when downloading blocks.
- #352 Store unspent pool in db for quick recovery when node restart
- Speed up the time the node start the browser
- Cache unspent pool in memory to speed up query action
- #411 Add button to hide seed
- #380 Move anything with heavy imports into util sub package

### Fixed

- #421 Sort wallet transaction history by time
- #398 Remove seeds from DOM
- #390 Make `go test ./src/...` work
- #383 Error during installation from skycoin source code
- #375 Node can't recovery from zero connections
- #376 Explorer api `/explorer/address` does not return spend transactions
- #373 Master node will be closed if there're no transactions need to execute
- #360 Node will crash when do ctrl+c while downloading blocks
- #350 Wallet name always 'undefined' after loading wallet from seed

[Unreleased]: https://github.com/skycoin/skycoin/compare/master...develop
[0.23.0]: https://github.com/skycoin/skycoin/compare/v0.22.0...v0.23.0
[0.22.0]: https://github.com/skycoin/skycoin/compare/v0.21.1...v0.22.0
[0.21.1]: https://github.com/skycoin/skycoin/compare/v0.21.0...v0.21.1
[0.21.0]: https://github.com/skycoin/skycoin/compare/v0.20.4...v0.21.0
[0.20.4]: https://github.com/skycoin/skycoin/compare/v0.20.3...v0.20.4
[0.20.3]: https://github.com/skycoin/skycoin/compare/v0.20.2...v0.20.3
[0.20.2]: https://github.com/skycoin/skycoin/compare/v0.20.1...v0.20.2
[0.20.1]: https://github.com/skycoin/skycoin/compare/v0.20.0...v0.20.1
[0.20.0]: https://github.com/skycoin/skycoin/compare/v0.19.1...v0.20.0
[0.19.1]: https://github.com/skycoin/skycoin/compare/v0.19.0...v0.19.1
[0.19.0]: https://github.com/skycoin/skycoin/commit/dd924e1f2de8fab945e05b3245dbeabf267f2910<|MERGE_RESOLUTION|>--- conflicted
+++ resolved
@@ -17,12 +17,9 @@
 - Add CLI `showSeed` command
 - Add `password` argument to the CLI commands of `addPrivateKey`, `createRawTransaction`, `generateAddresses`, `generateWallet`, `send`
 - Support for decoding map values in cipher binary encoder
-<<<<<<< HEAD
 - Expose known block height of peer in brand new `height` field added in responses of `/network/connections` API endpoints
-=======
 - `-verify-db` option (default true), will verify the database integrity during startup and exit if a problem is found
 - `-reset-corrupt-db` option (default false) will verify the database integrity during startup and reset the db if a problem is found
->>>>>>> 2594d7b6
 
 ### Fixed
 
