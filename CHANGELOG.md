--- conflicted
+++ resolved
@@ -8,12 +8,10 @@
 
 ### Added
 
-<<<<<<< HEAD
+- Add `-csv` option to `cli send` and `cli createRawTransaction`, which will send coins to multiple addresses defined in a csv file
+
 - Group API methods un API sets
 - Command line node parameters to enable individual API sets
-=======
-- Add `-csv` option to `cli send` and `cli createRawTransaction`, which will send coins to multiple addresses defined in a csv file
->>>>>>> 52e2e121
 
 ### Fixed
 
