--- conflicted
+++ resolved
@@ -8,7 +8,6 @@
 
 ### Added
 
-<<<<<<< HEAD
 - Add `/health` endpoint
 - libskycoin 0.0.1 released with bindings for cipher/address, cipher/hash, cipher/crypto, cli/create_rawtx
 - Logging migration, now powered by [logrus](https://github.com/sirupsen/logrus)
@@ -20,7 +19,6 @@
 - `/wallet/decrypt` API endpoint, decrypts wallet and returns decrypted wallet without sensitive data
 - `/wallet/seed` API endpoint, returns seed of specific wallet
 - `-enable-seed-api` cli option
-=======
 - `USE_CSRF` environment variable for CLI, if the remote node has CSRF enabled (CSRF is enabled by default, use `-disable-csrf` to disable)
 - `cli showConfig` command to echo the cli's configuration back to the user
 - Option to generate 12/24 word seed when creating new wallet
@@ -29,7 +27,7 @@
 - Add CLI `decryptWallet` command
 - Add CLI `showSeed` command
 - Add `password` argument to the CLI commands of `addPrivateKey`, `createRawTransaction`, `generateAddresses`, `generateWallet`, `send`
->>>>>>> b4789ec4
+
 
 ### Fixed
 
