--- conflicted
+++ resolved
@@ -8,13 +8,8 @@
 
 ### Added
 
-<<<<<<< HEAD
 - `USE_CSRF` environment variable for CLI, if the remote node has CSRF enabled (CSRF is enabled by default, use `-disable-csrf` to disable)
 - `cli showConfig` command to echo the cli's configuration back to the user
-
-### Fixed
-
-=======
 - Option to generate 12/24 word seed when creating new wallet
 - Add `-version` flag to show node version
 - Add CLI `encryptWallet` command
@@ -26,7 +21,6 @@
 
 - Fix #1171, update CLI to support wallet encryption
 
->>>>>>> b49bf2a1
 ### Changed
 
 - JSON 2.0 RPC interface (used by the CLI tool) is now served on the same host interface as the REST API, port `6420`. The additional listener has been removed.
