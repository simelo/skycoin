--- conflicted
+++ resolved
@@ -71,10 +71,8 @@
 - `go run cmd/skycoin/skycoin.go` will have exit status 1 on failure and exit status 2 on panic
 - The deprecated JSON 2.0 RPC interface is disabled by default for all run modes, since it is no longer needed for the CLI tool
 - Remove `"unknown"` from the `"status"` field in responses from `/api/v1/explorer/address`, `/api/v1/transaction`, `/api/v1/transactions`
-<<<<<<< HEAD
+- `cli decodeRawTransaction` output format changed, see the [CLI README](./src/cli/README.md)
 - Reply to `INTR` message with `GIVP` on pex pool overflow
-=======
-- `cli decodeRawTransaction` output format changed, see the [CLI README](./src/cli/README.md)
 - `/api/v1/wallet/spend` is deprecated, disabled by default and requires `-enable-api-sets=DEPRECATED_WALLET_SPEND` to enable it. Use `/api/v1/wallet/transaction` and `/api/v1/injectTransaction` instead.
 - Invalid password in `/api/v1/wallet` requests now return `400` instead of `401`
 - Replace `cmd/address_gen/` and `cmd/address_gen2` with `go run cmd/cli/cli.go addressGen`
@@ -82,7 +80,6 @@
 - `cli generateWallet` renamed to `cli walletCreate`
 - `cli generateAddresses` renamed to `cli walletAddAddresses`
 - `run.sh` is now `run-client.sh` and a new `run-daemon.sh` script is added for running in server daemon mode.
->>>>>>> 839732f8
 
 ### Removed
 
