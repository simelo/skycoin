--- conflicted
+++ resolved
@@ -19,11 +19,8 @@
 - `/wallet/decrypt` API endpoint, decrypts wallet and returns decrypted wallet without sensitive data
 - `/wallet/seed` API endpoint, returns seed of specific wallet
 - `-enable-seed-api` cli option
-<<<<<<< HEAD
 - `POST /wallet/transaction` API endpoint, creates a transaction, allowing control of spending address and multiple destinations
-=======
 - Added support for encrypted wallets on frontend
->>>>>>> baf90b78
 
 ### Fixed
 
