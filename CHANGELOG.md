# Changelog
All notable changes to this project will be documented in this file.

The format is based on [Keep a Changelog](http://keepachangelog.com/en/1.0.0/)
and this project adheres to [Semantic Versioning](http://semver.org/spec/v2.0.0.html).

## [Unreleased]

### Added

- Add `"size"` to block API response data (affects `/block`, `/blocks` and `/last_blocks`)
- Add `/health` endpoint
- Logging migration, now powered by [logrus](https://github.com/sirupsen/logrus)
- Write specification for skycoin URIs (based upon bip21)
- Implemented `scrypt-chacha20poly1305` for wallet encryption
- Implemented `sha256xor` for wallet encryption
<<<<<<< HEAD
- Add new field of `secrets` to wallet, which records all encrypted sensitive data like seed, public/private keys.
- Adds Dockerfile in docker/images/skycoindev to build a docker image suitable for development.
=======
- Add new field of `secrets` to wallet, which records all encrypted sensitive data like seed, public/private keys
- `/wallet/encrypt` API endpoint, encrypts wallet and returns encrypted wallet without sensitive data
- `/wallet/decrypt` API endpoint, decrypts wallet and returns decrypted wallet without sensitive data
- `/wallet/seed` API endpoint, returns seed of specific wallet
- `-enable-seed-api` cli option
>>>>>>> a00c075f

### Fixed

- #665, update wallet apis to support wallet encryption
- #1077, disable initial wallet creating

### Changed

- Change `-disable-wallet-api` to `-enable-wallet-api`, and disable the wallet API by default
- `-launch-browser` is set to false by default
- `/wallet` API endpoint, remove sensitive data from the response, and fix the data format to be the same as `/wallet/create`
- `/wallets` API endpoint, remove sensitive data from the response
- `/wallet/create` API endpoint, add `encrypt(bool)` and `password` argument
- `/wallet/newAddress` API endpoint, add `password` argument
- `/wallet/spend` API endpoint, add `password` argument
- No default wallet will be created when first time the node start

### Removed

- Remove dependency [op/go-logging](https://github.com/op/go-logging)
- Remove `seed`, `lastSeed`, `secrets` and `secret_key` in address entries from wallet apis response

## [0.22.0] - 2018-03-20

### Added

- go1.10 support
- Add Dockerfile
- Add libskycoin C API wrapper
- New wallet UI
- Notify the user when a new version is available
- CLI and GUI integration tests against a stable and live blockchain
- #877, Add `-disable-wallet-api` CLI option
- HTTP API client
- `/richlist` API method, returns top n address balances
- `/addresscount` API method, returns the number of addresses that have any amount of coins
- `/transactions` API method, returns transactions of addresses
- `/wallet/unload` API method, removes the wallet of given id from wallet services

### Fixed

- #1021, remove `SendOr404` and `SendOr500` as they do not work properly due to typed nils
- Add Read, Write and Idle timeouts to the HTTP listener, preventing file descriptor leaks
- Support absolute and relative paths for `-data-dir` option
- Prevent creating transactions whose size exceeds the maximum block size
- Check addition and multiplication uint64 overflow
- Keep trusted peers in the peerlist permanently, even if they are unreachable
- #885, Add `Host` header check to localhost HTTP interfaces to prevent DNS rebinding attacks
- #896, Add CSRF check to wallet API
- Fix base58 address parsing, which allowed leading invalid characters and treated unknown characters as a '1'
- Fix occasional error which causes blockchain progress not to be shown in front-end

### Changed

- #1080, `/wallet/transactions` now returns a proper json object with pending transactions under `transactions` key
- #951, cap cli createRawTransaction and send command coinhour distribution, coinhours are capped to a maximum of receiving coins for the address with a minimum of 1 coinhour
- Upgrade to Angular 5
- Add `total_coinhour_supply` and `current_coinhour_supply` to `/coinSupply` endpoint
- #800, Add entropy parameter to `/wallet/newSeed` endpoint. Entropy can be 128 (default) or 256, corresponding to 12- and 24-word seeds respectively
- #866, Include coins and hours in `/explorer/address` inputs

### Removed

- Remove `/lastTxs` API endpoint
- Remove `/logs` and log buffering due to possible crash
- Remove `/wallets/reload` endpoint
- Remove deprecated `/api/getEffectiveOutputs`, use `/coinSupply`.

## [0.21.1] - 2017-12-14

### Fixed

- Fix blank page issue in windows gui wallet, which was caused by misusing the flag of -download-peers-list in electron.

## [0.21.0] - 2017-12-10

### Added

- Require transactions to have an input with non-zero coinhours
- Add `-peerlist-size` and `-max-outgoing-connections` CLI options
- Add `-download-peerlist` and `-peerlist-url` CLI options, to get peers from a URL
- For electron clients, download a list of peers from https://downloads.skycoin.net/blockchain/peers.txt by default

### Fixed

- Fix change hours calculation. Previous gave 1/8 to change and destination addresses; now gives 1/4 to each
- #653, the peerlist size was too small and could be easily filled up; default changed to 65535 from 1000

### Changed

- CLI's `walletBalance` and `addressBalance` commands return aggregate balances for confirmed, spendable and expected balances.  Coins are formatted as droplet strings.  Hours added as strings.
- When splitting an odd number of hours in a spend, give the extra hour to the fee
- Add `block_seq` to `get_outputs` and `/outputs` API response
- Improve UxOut spend selection. Previously, they were spent oldest first. Now they are spent to ensure a non-zero coinhour input and otherwise minimize coinhours.
- `create_rawtx` will try to minimize the number of UxOuts used to create a transaction.
- `/wallet/spend` will try to maximize the number of UxOuts used to create a transaction.
- Update the default peerlist size to 65535 from 1000
- When loading a wallet, 100 addresses will be scanned ahead to find one with a balance

## [0.20.4] - 2017-11-22

### Added

- Add `/logs` api to filter skycoin logs, so that we can add a debug panel to the GUI wallet to show logs

## [0.20.3] - 2017-10-23

### Fixed

- Fix block sync stall (mostly affected Windows users, but any OS was potentially affected)

## [0.20.2] - 2017-10-12

### Fixed

- Fixed Linux .AppImage missing "Category" field
- Clean up electron build script, switch to yarn and remove gulp

## [0.20.1] - 2017-10-12

### Fixed

- Fixed app icon padding

## [0.20.0] - 2017-10-10

### Added

- New wallet frontend in angular4. This is a complete rewrite and fixes many of the old wallet issues.
- New wallet has preliminary support for OTC functionality
- Create `webrpc.Client` for JSON-2.0 RPC calls.
- Add this CHANGELOG.md file.
- Add Installation.md file, with install instructions for go.
- Timelock distribution addresses. The first 25% of the distribution is spendable. After that 25% is spent, a timestamp will be added to the code to enable further distribution.
- Add `/coinSupply` endpoint. Correctly returns total, locked and unlocked coin amounts.
- `testutil` package for common test setup methods.
- `/version` endpoint, which will return the current node version number and the HEAD commit id when build the node
- `-no-ping-log` option to disable ping/pong log output
- Check for invalid block signatures during startup and recreate the database if they are corrupted.
- Add methods for converting fixed-point decimal strings to droplets and vice versa.
- Add `make run`, `make test`, `make lint`, `make check` to `Makefile`

### Changed

- Flag peers as incoming or outgoing.
- Refactor to decouple `wallet` and `visor` package.
- Refactor `cli` package for use as a library.
- `README` improvements.
- Set default wallet's label as "Your Wallet"
- Use BIP32 mnemomic seeds by default in `address_gen`.
- Add `-x` option to `address_gen`, to generate a random base64-encoded 128-bit seed instead of a BIP32 mnemomic seed.
- Add `-v` option to `address_gen` to print all address information (pubkey, seckey, address, seed) to stdout as JSON.
- All API and CLI methods with "coin"-related arguments must be a string and can use decimal notation to specify coin amounts.
- CLI's `walletHistory` command prints amounts as fixed-point decimal strings. Previously, it printed amounts as integers representing whole skycoin amounts, and did not support droplets / fractional skycoins.
- A user is prevented from broadcasting a new transaction with unspent outputs that they have already sent as an unconfirmed transaction.

### Deprecated

- `/api/getEffectiveOutputs` is deprecated in favor of `/coinSupply`.

### Removed

- Old wallet
- `/api/create-address` endpoint (use the `address_gen` tool)

### Fixed

- Wallet folder path loading.
- #371 Fix `/wallet/spend`, will return only when pending transaction is confirmed.
- #443 Fix predicted balance in `/wallet/spend` API call.
- #444 Fix bug in `/blockchain/progress` API call.
- Removed globals in `gui` package that caused race condition with wallet API calls.
- #494 Clean invalid unconfirmed transactions during startup.
- Various race conditions around the bolt.DB blockchain DB
- Missing `strand()` call in `daemon.Visor.AnnounceTxns`.

### Security

## [0.19.1] - 2017-08-26

### Fixed

- #459 dist folder in repo out of date, wallet gui does not load

## [0.19.0] - 2017-07-11

### Added

- Add synchronize indicator when downloading blocks.
- #352 Store unspent pool in db for quick recovery when node restart
- Speed up the time the node start the browser
- Cache unspent pool in memory to speed up query action
- #411 Add button to hide seed
- #380 Move anything with heavy imports into util sub package

### Fixed

- #421 Sort wallet transaction history by time
- #398 Remove seeds from DOM
- #390 Make `go test ./src/...` work
- #383 Error during installation from skycoin source code
- #375 Node can't recovery from zero connections
- #376 Explorer api `/explorer/address` does not return spend transactions
- #373 Master node will be closed if there're no transactions need to execute
- #360 Node will crash when do ctrl+c while downloading blocks
- #350 Wallet name always 'undefined' after loading wallet from seed

[Unreleased]: https://github.com/skycoin/skycoin/compare/master...develop
[0.22.0]: https://github.com/skycoin/skycoin/compare/v0.21.1...v0.22.0
[0.21.1]: https://github.com/skycoin/skycoin/compare/v0.21.0...v0.21.1
[0.21.0]: https://github.com/skycoin/skycoin/compare/v0.20.4...v0.21.0
[0.20.4]: https://github.com/skycoin/skycoin/compare/v0.20.3...v0.20.4
[0.20.3]: https://github.com/skycoin/skycoin/compare/v0.20.2...v0.20.3
[0.20.2]: https://github.com/skycoin/skycoin/compare/v0.20.1...v0.20.2
[0.20.1]: https://github.com/skycoin/skycoin/compare/v0.20.0...v0.20.1
[0.20.0]: https://github.com/skycoin/skycoin/compare/v0.19.1...v0.20.0
[0.19.1]: https://github.com/skycoin/skycoin/compare/v0.19.0...v0.19.1
[0.19.0]: https://github.com/skycoin/skycoin/commit/dd924e1f2de8fab945e05b3245dbeabf267f2910<|MERGE_RESOLUTION|>--- conflicted
+++ resolved
@@ -14,16 +14,11 @@
 - Write specification for skycoin URIs (based upon bip21)
 - Implemented `scrypt-chacha20poly1305` for wallet encryption
 - Implemented `sha256xor` for wallet encryption
-<<<<<<< HEAD
-- Add new field of `secrets` to wallet, which records all encrypted sensitive data like seed, public/private keys.
-- Adds Dockerfile in docker/images/skycoindev to build a docker image suitable for development.
-=======
 - Add new field of `secrets` to wallet, which records all encrypted sensitive data like seed, public/private keys
 - `/wallet/encrypt` API endpoint, encrypts wallet and returns encrypted wallet without sensitive data
 - `/wallet/decrypt` API endpoint, decrypts wallet and returns decrypted wallet without sensitive data
 - `/wallet/seed` API endpoint, returns seed of specific wallet
 - `-enable-seed-api` cli option
->>>>>>> a00c075f
 
 ### Fixed
 
