--- conflicted
+++ resolved
@@ -626,23 +626,9 @@
 
 0. If the `master` branch has commits that are not in `develop` (e.g. due to a hotfix applied to `master`), merge `master` into `develop`
 0. Compile the `src/gui/static/dist/` to make sure that it is up to date (see [Wallet GUI Development README](src/gui/static/README.md))
-<<<<<<< HEAD
-0. Update all version strings in the following repo files (grep for them) to the new version
-  * `README.md` files across project tree
-  * `electron/package-lock.json`
-  * `electron/package.json`
-  * `electron/skycoin/current-skycoin.json`
-  * `src/cli/cli.go`
-  * `src/gui/static/src/current-skycoin.json`
-  * `template/coin.template`
-  * `cli/integration/testdata/status*.golden`
-0. Run `make newcoin` to update `src/skycoin/skycoin.go`'s version
-0. If changes require a new database verification on the next upgrade, update `src/skycoin/skycoin.go`'s `DBVerifyCheckpointVersion`	value
-=======
 0. Update version strings to the new version in the following files: `electron/package-lock.json`, `electron/package.json`, `electron/skycoin/current-skycoin.json`, `src/cli/cli.go`, `src/gui/static/src/current-skycoin.json`, `cli/integration/testdata/status*.golden`, `template/coin.template`
 0. Run `make newcoin`. Compare `git diff cmd/skycoin/skycoin.go`. The only change should be the version number in the file.
 0. If changes require a new database verification on the next upgrade, update `src/skycoin/skycoin.go`'s `DBVerifyCheckpointVersion` value
->>>>>>> 8e4b509b
 0. Update `CHANGELOG.md`: move the "unreleased" changes to the version and add the date
 q0. Update files in https://github.com/skycoin/repo-info/tree/master/repos/skycoin/remote, adding a new file for the new version and adjusting any configuration text that may have changed
   * `skycoin/skycoin`
