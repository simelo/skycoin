--- conflicted
+++ resolved
@@ -1,14 +1,6 @@
 package main
 
 import (
-<<<<<<< HEAD
-	"bufio"
-	"flag"
-	"fmt"
-	"log"
-	"net/http"
-=======
->>>>>>> ebfab544
 	_ "net/http/pprof"
 
 	"github.com/skycoin/skycoin/src/skycoin"
@@ -30,905 +22,21 @@
 
 	logger = logging.MustGetLogger("main")
 
+	// GenesisSignatureStr hex string of genesis signature
+	GenesisSignatureStr = "eb10468d10054d15f2b6f8946cd46797779aa20a7617ceb4be884189f219bc9a164e56a5b9f7bec392a804ff3740210348d73db77a37adb542a8e08d429ac92700"
+	// GenesisAddressStr genesis address string
+	GenesisAddressStr = "2jBbGxZRGoQG1mqhPBnXnLTxK6oxsTf8os6"
 	// BlockchainPubkeyStr pubic key string
-	BlockchainPubkeyStr = ""
+	BlockchainPubkeyStr = "0328c576d3f420e7682058a981173a4b374c7cc5ff55bf394d3cf57059bbe6456a"
 	// BlockchainSeckeyStr empty private key string
 	BlockchainSeckeyStr = ""
 
-<<<<<<< HEAD
+	// TrustedPeerlistFileName name of file under data dir including default connections for local testnet
 	TrustedPeerlistFileName = "connections.txt"
-)
-
-// Config records the node's configuration
-type Config struct {
-	// Disable peer exchange
-	DisablePEX bool
-	// Download peer list
-	DownloadPeerList bool
-	// Download the peers list from this URL
-	PeerListURL string
-	// Don't make any outgoing connections
-	DisableOutgoingConnections bool
-	// Don't allowing incoming connections
-	DisableIncomingConnections bool
-	// Disables networking altogether
-	DisableNetworking bool
-	// Enable wallet API
-	EnableWalletAPI bool
-	// Enable GUI
-	EnableGUI bool
-	// Disable CSRF check in the wallet API
-	DisableCSRF bool
-	// Enable /wallet/seed API endpoint
-	EnableSeedAPI bool
-
-	// Only run on localhost and only connect to others on localhost
-	LocalhostOnly bool
-	// Which address to serve on. Leave blank to automatically assign to a
-	// public interface
-	Address string
-	//gnet uses this for TCP incoming and outgoing
-	Port int
-	//max outgoing connections to maintain
-	MaxOutgoingConnections int
-	// How often to make outgoing connections
-	OutgoingConnectionsRate time.Duration
-	// PeerlistSize represents the maximum number of peers that the pex would maintain
-	PeerlistSize int
-	// Wallet Address Version
-	//AddressVersion string
-	// Remote web interface
-	WebInterface      bool
-	WebInterfacePort  int
-	WebInterfaceAddr  string
-	WebInterfaceCert  string
-	WebInterfaceKey   string
-	WebInterfaceHTTPS bool
-
-	RPCInterface bool
-
-	// Launch System Default Browser after client startup
-	LaunchBrowser bool
-
-	// If true, print the configured client web interface address and exit
-	PrintWebInterfaceAddress bool
-
-	// Data directory holds app data -- defaults to ~/.skycoin
-	DataDirectory string
-	// GUI directory contains assets for the HTML interface
-	GUIDirectory string
-
-	ReadTimeout  time.Duration
-	WriteTimeout time.Duration
-	IdleTimeout  time.Duration
-
-	// Logging
-	ColorLog bool
-	// This is the value registered with flag, it is converted to LogLevel after parsing
-	LogLevel string
-	// Disable "Reply to ping", "Received pong" log messages
-	DisablePingPong bool
-
-	// Verify the database integrity after loading
-	VerifyDB bool
-	// Reset the database if integrity checks fail, and continue running
-	ResetCorruptDB bool
-
-	// Wallets
-	// Defaults to ${DataDirectory}/wallets/
-	WalletDirectory string
-	// Wallet crypto type
-	WalletCryptoType string
-
-	RunMaster bool
-
-	GenesisSignature  cipher.Sig
-	GenesisTimestamp  uint64
-	GenesisCoinVolume uint64
-	GenesisAddress    cipher.Address
-
-	BlockchainPubkey cipher.PubKey
-	BlockchainSeckey cipher.SecKey
-
-	DefaultConnections []string
-
-	/* Developer options */
-
-	// Enable cpu profiling
-	ProfileCPU bool
-	// Where the file is written to
-	ProfileCPUFile string
-	// HTTP profiling interface (see http://golang.org/pkg/net/http/pprof/)
-	HTTPProf bool
-
-	DBPath      string
-	DBReadOnly  bool
-	Arbitrating bool
-	LogToFile   bool
-	Version     bool // show node version
-	TestChain   bool
-}
-
-func (c *Config) register() {
-	flag.BoolVar(&help, "help", false, "Show help")
-
-	flag.BoolVar(&c.DisablePEX, "disable-pex", c.DisablePEX,
-		"disable PEX peer discovery")
-	flag.BoolVar(&c.DownloadPeerList, "download-peerlist", c.DownloadPeerList, "download a peers.txt from -peerlist-url")
-	flag.StringVar(&c.PeerListURL, "peerlist-url", c.PeerListURL, "with -download-peerlist=true, download a peers.txt file from this url")
-	flag.BoolVar(&c.DisableOutgoingConnections, "disable-outgoing",
-		c.DisableOutgoingConnections, "Don't make outgoing connections")
-	flag.BoolVar(&c.DisableIncomingConnections, "disable-incoming",
-		c.DisableIncomingConnections, "Don't make incoming connections")
-	flag.BoolVar(&c.DisableNetworking, "disable-networking", c.DisableNetworking, "Disable all network activity")
-	flag.BoolVar(&c.EnableWalletAPI, "enable-wallet-api", c.EnableWalletAPI, "Enable the wallet API")
-	flag.BoolVar(&c.EnableGUI, "enable-gui", c.EnableGUI, "Enable GUI")
-	flag.BoolVar(&c.DisableCSRF, "disable-csrf", c.DisableCSRF, "disable CSRF check")
-	flag.BoolVar(&c.EnableSeedAPI, "enable-seed-api", c.EnableSeedAPI, "enable /wallet/seed api")
-	flag.StringVar(&c.Address, "address", c.Address, "IP Address to run application on. Leave empty to default to a public interface")
-	flag.IntVar(&c.Port, "port", c.Port, "Port to run application on")
-
-	flag.BoolVar(&c.DisableCSRF, "disable-csrf", c.DisableCSRF, "disable csrf check")
-
-	flag.BoolVar(&c.WebInterface, "web-interface", c.WebInterface, "enable the web interface")
-	flag.IntVar(&c.WebInterfacePort, "web-interface-port", c.WebInterfacePort, "port to serve web interface on")
-	flag.StringVar(&c.WebInterfaceAddr, "web-interface-addr", c.WebInterfaceAddr, "addr to serve web interface on")
-	flag.StringVar(&c.WebInterfaceCert, "web-interface-cert", c.WebInterfaceCert, "cert.pem file for web interface HTTPS. If not provided, will use cert.pem in -data-directory")
-	flag.StringVar(&c.WebInterfaceKey, "web-interface-key", c.WebInterfaceKey, "key.pem file for web interface HTTPS. If not provided, will use key.pem in -data-directory")
-	flag.BoolVar(&c.WebInterfaceHTTPS, "web-interface-https", c.WebInterfaceHTTPS, "enable HTTPS for web interface")
-
-	flag.BoolVar(&c.RPCInterface, "rpc-interface", c.RPCInterface, "enable the rpc interface")
-
-	flag.BoolVar(&c.LaunchBrowser, "launch-browser", c.LaunchBrowser, "launch system default webbrowser at client startup")
-	flag.BoolVar(&c.PrintWebInterfaceAddress, "print-web-interface-address", c.PrintWebInterfaceAddress, "print configured web interface address and exit")
-	flag.StringVar(&c.DataDirectory, "data-dir", c.DataDirectory, "directory to store app data (defaults to ~/.skycoin)")
-	flag.StringVar(&c.DBPath, "db-path", c.DBPath, "path of database file (defaults to ~/.skycoin/data.db)")
-	flag.BoolVar(&c.DBReadOnly, "db-read-only", c.DBReadOnly, "open bolt db read-only")
-	flag.BoolVar(&c.ProfileCPU, "profile-cpu", c.ProfileCPU, "enable cpu profiling")
-	flag.StringVar(&c.ProfileCPUFile, "profile-cpu-file", c.ProfileCPUFile, "where to write the cpu profile file")
-	flag.BoolVar(&c.HTTPProf, "http-prof", c.HTTPProf, "Run the http profiling interface")
-	flag.StringVar(&c.LogLevel, "log-level", c.LogLevel, "Choices are: debug, info, warn, error, fatal, panic")
-	flag.BoolVar(&c.ColorLog, "color-log", c.ColorLog, "Add terminal colors to log output")
-	flag.BoolVar(&c.DisablePingPong, "no-ping-log", c.DisablePingPong, `disable "reply to ping" and "received pong" debug log messages`)
-	flag.BoolVar(&c.LogToFile, "logtofile", c.LogToFile, "log to file")
-	flag.StringVar(&c.GUIDirectory, "gui-dir", c.GUIDirectory, "static content directory for the HTML interface")
-
-	flag.BoolVar(&c.VerifyDB, "verify-db", c.VerifyDB, "check the database for corruption")
-	flag.BoolVar(&c.ResetCorruptDB, "reset-corrupt-db", c.ResetCorruptDB, "reset the database if corrupted, and continue running instead of exiting")
-
-	// Key Configuration Data
-	flag.BoolVar(&c.RunMaster, "master", c.RunMaster, "run the daemon as blockchain master server")
-	flag.StringVar(&BlockchainPubkeyStr, "master-public-key", BlockchainPubkeyStr, "public key of the master chain")
-	flag.StringVar(&BlockchainSeckeyStr, "master-secret-key", BlockchainSeckeyStr, "secret key, set for master")
-
-	flag.StringVar(&c.WalletDirectory, "wallet-dir", c.WalletDirectory, "location of the wallet files. Defaults to ~/.skycoin/wallet/")
-	flag.IntVar(&c.MaxOutgoingConnections, "max-outgoing-connections", c.MaxOutgoingConnections, "The maximum outgoing connections allowed")
-	flag.IntVar(&c.PeerlistSize, "peerlist-size", c.PeerlistSize, "The peer list size")
-	flag.DurationVar(&c.OutgoingConnectionsRate, "connection-rate", c.OutgoingConnectionsRate, "How often to make an outgoing connection")
-	flag.BoolVar(&c.LocalhostOnly, "localhost-only", c.LocalhostOnly, "Run on localhost and only connect to localhost peers")
-	flag.BoolVar(&c.Arbitrating, "arbitrating", c.Arbitrating, "Run node in arbitrating mode")
-	flag.StringVar(&c.WalletCryptoType, "wallet-crypto-type", c.WalletCryptoType, "wallet crypto type. Can be sha256-xor or scrypt-chacha20poly1305")
-	flag.BoolVar(&c.TestChain, "testchain", false, "Run node in test chain")
-	flag.BoolVar(&c.Version, "version", false, "show node version")
-}
-
-var home = file.UserHome()
-
-var devConfig = Config{
-	// Disable peer exchange
-	DisablePEX: false,
-	// Don't make any outgoing connections
-	DisableOutgoingConnections: false,
-	// Don't allowing incoming connections
-	DisableIncomingConnections: false,
-	// Disables networking altogether
-	DisableNetworking: false,
-	// Enable wallet API
-	EnableWalletAPI: false,
-	// Enable GUI
-	EnableGUI: false,
-	// Enable seed API
-	EnableSeedAPI: false,
-	// Disable CSRF check in the wallet API
-	DisableCSRF: false,
-	// Only run on localhost and only connect to others on localhost
-	LocalhostOnly: false,
-	// Which address to serve on. Leave blank to automatically assign to a
-	// public interface
-	Address: "",
-	// MaxOutgoingConnections is the maximum outgoing connections allowed.
-	MaxOutgoingConnections: 16,
-	DownloadPeerList:       false,
-	PeerListURL:            "https://downloads.skycoin.net/blockchain/peers.txt",
-	// How often to make outgoing connections, in seconds
-	OutgoingConnectionsRate: time.Second * 5,
-	PeerlistSize:            65535,
-	// Wallet Address Version
-	//AddressVersion: "test",
-	// Remote web interface
-	WebInterface:             true,
-	WebInterfaceAddr:         "127.0.0.1",
-	WebInterfaceCert:         "",
-	WebInterfaceKey:          "",
-	WebInterfaceHTTPS:        false,
-	PrintWebInterfaceAddress: false,
-
-	RPCInterface: true,
-
-	LaunchBrowser: false,
-
-	DataDirectory: filepath.Join(home, ".skycoin"),
-	// Web GUI static resources
-	GUIDirectory: "./src/gui/static/",
-	// Logging
-	ColorLog:        true,
-	LogLevel:        "INFO",
-	LogToFile:       false,
-	DisablePingPong: false,
-
-	VerifyDB:       true,
-	ResetCorruptDB: false,
-
-	// Wallets
-	WalletDirectory:  "",
-	WalletCryptoType: string(wallet.CryptoTypeScryptChacha20poly1305),
-
-	// Timeout settings for http.Server
-	// https://blog.cloudflare.com/the-complete-guide-to-golang-net-http-timeouts/
-	ReadTimeout:  10 * time.Second,
-	WriteTimeout: 60 * time.Second,
-	IdleTimeout:  120 * time.Second,
-
-	// Centralized network configuration
-	RunMaster: false,
-
-	/* Developer options */
-
-	// Enable cpu profiling
-	ProfileCPU: false,
-	// Where the file is written to
-	ProfileCPUFile: "skycoin.prof",
-	// HTTP profiling interface (see http://golang.org/pkg/net/http/pprof/)
-	HTTPProf: false,
-}
-
-func init() {
-	applyConfigMode()
-}
-
-func applyConfigMode() {
-	switch ConfigMode {
-	case "":
-	case "STANDALONE_CLIENT":
-		devConfig.EnableWalletAPI = true
-		devConfig.EnableGUI = true
-		devConfig.EnableSeedAPI = true
-		devConfig.LaunchBrowser = true
-		devConfig.DisableCSRF = false
-		devConfig.DownloadPeerList = true
-		devConfig.RPCInterface = false
-		devConfig.WebInterface = true
-		devConfig.LogToFile = false
-		devConfig.ColorLog = true
-		devConfig.ResetCorruptDB = true
-	default:
-		panic("Invalid ConfigMode")
-	}
-}
-
-// Parse prepare the config
-func (c *Config) Parse() {
-	c.register()
-	flag.Parse()
-	if help {
-		flag.Usage()
-		os.Exit(0)
-	}
-	if c.TestChain {
-		c.postProcess(TestChainCfg)
-		return
-	}
-
-	c.postProcess(MainChainCfg)
-}
-
-func (c *Config) postProcess(chaincfg ChainConfig) {
-	var err error
-	// if c.TestChain {
-	if chaincfg.GenesisSignature != "" {
-		c.GenesisSignature, err = cipher.SigFromHex(chaincfg.GenesisSignature)
-		panicIfError(err, "Invalid Signature")
-	}
-
-	c.GenesisAddress, err = cipher.DecodeBase58Address(chaincfg.GenesisAddress)
-	panicIfError(err, "Invalid address")
-
-	if BlockchainPubkeyStr != "" {
-		c.BlockchainPubkey, err = cipher.PubKeyFromHex(BlockchainPubkeyStr)
-	} else {
-		c.BlockchainPubkey, err = cipher.PubKeyFromHex(chaincfg.BlockchainPubkey)
-	}
-	panicIfError(err, "Invalid Pubkey")
-
-	c.GenesisTimestamp = chaincfg.GenesisTimestamp
-	c.GenesisCoinVolume = chaincfg.GenesisCoinVolume
-
-	c.Port = TestChainCfg.Port
-	c.WebInterfacePort = chaincfg.WebInterfacePort
-
-	if c.DataDirectory == "" {
-		c.DataDirectory = chaincfg.DataDirectory
-	}
-
-	// } else {
-	// if GenesisSignatureStr != "" {
-	// 	c.GenesisSignature, err = cipher.SigFromHex(GenesisSignatureStr)
-	// 	panicIfError(err, "Invalid Signature")
-	// }
-	// if GenesisAddressStr != "" {
-	// 	c.GenesisAddress, err = cipher.DecodeBase58Address(GenesisAddressStr)
-	// 	panicIfError(err, "Invalid Address")
-	// }
-	// if BlockchainPubkeyStr != "" {
-	// 	c.BlockchainPubkey, err = cipher.PubKeyFromHex(BlockchainPubkeyStr)
-	// 	panicIfError(err, "Invalid Pubkey")
-	// }
-	// }
-
-	if BlockchainSeckeyStr != "" {
-		c.BlockchainSeckey, err = cipher.SecKeyFromHex(BlockchainSeckeyStr)
-		panicIfError(err, "Invalid Seckey")
-		BlockchainSeckeyStr = ""
-	}
-
-	c.DataDirectory, err = file.InitDataDir(c.DataDirectory)
-	logger.Info("Loading node config from %v", c.DataDirectory)
-	panicIfError(err, "Invalid DataDirectory")
-
-	if c.WebInterfaceCert == "" {
-		c.WebInterfaceCert = filepath.Join(c.DataDirectory, "cert.pem")
-	}
-	if c.WebInterfaceKey == "" {
-		c.WebInterfaceKey = filepath.Join(c.DataDirectory, "key.pem")
-	}
-
-	if c.WalletDirectory == "" {
-		c.WalletDirectory = filepath.Join(c.DataDirectory, "wallets")
-	}
-
-	if c.DBPath == "" {
-		c.DBPath = filepath.Join(c.DataDirectory, "data.db")
-	}
-
-	if c.RunMaster {
-		// Run in arbitrating mode if the node is master
-		c.Arbitrating = true
-	}
-	if c.TestChain {
-		// Never download peers list if running testnet
-		c.DownloadPeerList = false
-		c.PeerListURL = ""
-
-		// Force load default connections from file in data dir
-		c.DefaultConnections = loadDefaultConnections(c.DataDirectory)
-		if len(c.DefaultConnections) == 0 {
-			logger.Info("Unable to load dafault connections from %v", c.DataDirectory)
-			c.DefaultConnections = chaincfg.DefaultConnections
-		}
-	} else {
-		c.DefaultConnections = chaincfg.DefaultConnections
-	}
-
-	// Don't open browser to load wallets if wallet APIs are disabled.
-	if !c.EnableWalletAPI {
-		c.EnableGUI = false
-		c.LaunchBrowser = false
-	}
-
-	if c.EnableGUI {
-		c.GUIDirectory = file.ResolveResourceDirectory(c.GUIDirectory)
-	}
-}
-
-func panicIfError(err error, msg string, args ...interface{}) {
-	if err != nil {
-		log.Panicf(msg+": %v", append(args, err)...)
-	}
-}
-
-func createGUI(c *Config, d *daemon.Daemon, host string) (*api.Server, error) {
-	var s *api.Server
-	var err error
-
-	config := api.Config{
-		StaticDir:       c.GUIDirectory,
-		DisableCSRF:     c.DisableCSRF,
-		EnableWalletAPI: c.EnableWalletAPI,
-		EnableJSON20RPC: c.RPCInterface,
-		EnableGUI:       c.EnableGUI,
-		ReadTimeout:     c.ReadTimeout,
-		WriteTimeout:    c.WriteTimeout,
-		IdleTimeout:     c.IdleTimeout,
-	}
-
-	if c.WebInterfaceHTTPS {
-		// Verify cert/key parameters, and if neither exist, create them
-		if err := cert.CreateCertIfNotExists(host, c.WebInterfaceCert, c.WebInterfaceKey, "Skycoind"); err != nil {
-			logger.Errorf("cert.CreateCertIfNotExists failure: %v", err)
-			return nil, err
-		}
-
-		s, err = api.CreateHTTPS(host, config, d.Gateway, c.WebInterfaceCert, c.WebInterfaceKey)
-	} else {
-		s, err = api.Create(host, config, d.Gateway)
-	}
-	if err != nil {
-		logger.Errorf("Failed to start web GUI: %v", err)
-		return nil, err
-	}
-
-	return s, nil
-}
-
-func initLogFile(dataDir string) (*os.File, error) {
-	logDir := filepath.Join(dataDir, "logs")
-	if err := createDirIfNotExist(logDir); err != nil {
-		logger.Errorf("createDirIfNotExist(%s) failed: %v", logDir, err)
-		return nil, fmt.Errorf("createDirIfNotExist(%s) failed: %v", logDir, err)
-	}
-
-	// open log file
-	tf := "2006-01-02-030405"
-	logfile := filepath.Join(logDir, fmt.Sprintf("%s-v%s.log", time.Now().Format(tf), Version))
-
-	f, err := os.OpenFile(logfile, os.O_WRONLY|os.O_CREATE|os.O_APPEND, 0600)
-	if err != nil {
-		logger.Errorf("os.OpenFile(%s) failed: %v", logfile, err)
-		return nil, err
-	}
-
-	hook := logging.NewWriteHook(f)
-	logging.AddHook(hook)
-
-	return f, nil
-}
-
-func initProfiling(httpProf, profileCPU bool, profileCPUFile string) {
-	if profileCPU {
-		f, err := os.Create(profileCPUFile)
-		if err != nil {
-			log.Fatal(err)
-		}
-		pprof.StartCPUProfile(f)
-		defer pprof.StopCPUProfile()
-	}
-	if httpProf {
-		go func() {
-			log.Println(http.ListenAndServe("localhost:6060", nil))
-		}()
-	}
-}
-
-func loadDefaultConnections(dataDirectory string) []string {
-	connections := make([]string, 0)
-	fp := filepath.Join(dataDirectory, TrustedPeerlistFileName)
-	fo, err := os.Open(fp)
-	if err != nil {
-		logger.Warning("Unable to open default connections file from %v\n%v",
-			fp, err)
-		return connections
-	}
-	defer fo.Close()
-
-	input := bufio.NewScanner(fo)
-	for input.Scan() {
-		strAddress := input.Text()
-		// TODO: Validate addresses
-		connections = append(connections, strAddress)
-	}
-	return connections
-}
-
-func configureDaemon(c *Config) daemon.Config {
-	//cipher.SetAddressVersion(c.AddressVersion)
-	dc := daemon.NewConfig()
-	dc.Pex.DataDirectory = c.DataDirectory
-	dc.Pex.Disabled = c.DisablePEX
-	dc.Pex.Max = c.PeerlistSize
-	dc.Pex.DownloadPeerList = c.DownloadPeerList
-	dc.Pex.PeerListURL = c.PeerListURL
-	dc.Daemon.DisableOutgoingConnections = c.DisableOutgoingConnections
-	dc.Daemon.DisableIncomingConnections = c.DisableIncomingConnections
-	dc.Daemon.DisableNetworking = c.DisableNetworking
-	dc.Daemon.Port = c.Port
-	dc.Daemon.Address = c.Address
-	dc.Daemon.LocalhostOnly = c.LocalhostOnly
-	dc.Daemon.OutgoingMax = c.MaxOutgoingConnections
-	dc.Daemon.DataDirectory = c.DataDirectory
-	dc.Daemon.LogPings = !c.DisablePingPong
-
-	if c.OutgoingConnectionsRate == 0 {
-		c.OutgoingConnectionsRate = time.Millisecond
-	}
-	dc.Daemon.OutgoingRate = c.OutgoingConnectionsRate
-	dc.Visor.Config.IsMaster = c.RunMaster
-
-	dc.Visor.Config.BlockchainPubkey = c.BlockchainPubkey
-	dc.Visor.Config.BlockchainSeckey = c.BlockchainSeckey
-
-	dc.Visor.Config.GenesisAddress = c.GenesisAddress
-	dc.Visor.Config.GenesisSignature = c.GenesisSignature
-	dc.Visor.Config.GenesisTimestamp = c.GenesisTimestamp
-	dc.Visor.Config.GenesisCoinVolume = c.GenesisCoinVolume
-	dc.Visor.Config.DBPath = c.DBPath
-	dc.Visor.Config.Arbitrating = c.Arbitrating
-	dc.Visor.Config.EnableWalletAPI = c.EnableWalletAPI
-	dc.Visor.Config.WalletDirectory = c.WalletDirectory
-	dc.Visor.Config.BuildInfo = visor.BuildInfo{
-		Version: Version,
-		Commit:  Commit,
-		Branch:  Branch,
-	}
-	dc.Visor.Config.EnableSeedAPI = c.EnableSeedAPI
-
-	dc.Gateway.EnableWalletAPI = c.EnableWalletAPI
-
-	// Initialize wallet default crypto type
-	cryptoType, err := wallet.CryptoTypeFromString(c.WalletCryptoType)
-	if err != nil {
-		log.Panic(err)
-	}
-
-	dc.Visor.Config.WalletCryptoType = cryptoType
-
-	return dc
-}
-
-// Run starts the skycoin node
-func Run(c *Config) {
-	defer func() {
-		// try catch panic in main thread
-		if r := recover(); r != nil {
-			logger.Errorf("recover: %v\nstack:%v", r, string(debug.Stack()))
-		}
-	}()
-
-	var db *dbutil.DB
-	var d *daemon.Daemon
-	var webInterface *api.Server
-	errC := make(chan error, 10)
-
-	if c.Version {
-		fmt.Println(Version)
-		return
-	}
-
-	logLevel, err := logging.LevelFromString(c.LogLevel)
-	if err != nil {
-		logger.Error("Invalid -log-level:", err)
-		return
-	}
-
-	logging.SetLevel(logLevel)
-
-	if c.ColorLog {
-		logging.EnableColors()
-	} else {
-		logging.DisableColors()
-	}
-
-	var logFile *os.File
-	if c.LogToFile {
-		var err error
-		logFile, err = initLogFile(c.DataDirectory)
-		if err != nil {
-			logger.Error(err)
-			return
-		}
-	}
-
-	scheme := "http"
-	if c.WebInterfaceHTTPS {
-		scheme = "https"
-	}
-	host := fmt.Sprintf("%s:%d", c.WebInterfaceAddr, c.WebInterfacePort)
-	fullAddress := fmt.Sprintf("%s://%s", scheme, host)
-	logger.Critical().Infof("Full address: %s", fullAddress)
-	if c.PrintWebInterfaceAddress {
-		fmt.Println(fullAddress)
-	}
-
-	initProfiling(c.HTTPProf, c.ProfileCPU, c.ProfileCPUFile)
-
-	var wg sync.WaitGroup
-
-	quit := make(chan struct{})
-
-	// Catch SIGINT (CTRL-C) (closes the quit channel)
-	go apputil.CatchInterrupt(quit)
-
-	// Catch SIGUSR1 (prints runtime stack to stdout)
-	go apputil.CatchDebug()
-
-	// creates blockchain instance
-	dconf := configureDaemon(c)
-
-	logger.Infof("Opening database %s", dconf.Visor.Config.DBPath)
-	db, err = visor.OpenDB(dconf.Visor.Config.DBPath, c.DBReadOnly)
-	if err != nil {
-		logger.Errorf("Database failed to open: %v. Is another skycoin instance running?", err)
-		return
-	}
-
-	if c.ResetCorruptDB {
-		// Check the database integrity and recreate it if necessary
-		logger.Info("Checking database and resetting if corrupted")
-		if newDB, err := visor.ResetCorruptDB(db, c.BlockchainPubkey, quit); err != nil {
-			if err != visor.ErrVerifyStopped {
-				logger.Errorf("visor.ResetCorruptDB failed: %v", err)
-			}
-			goto earlyShutdown
-		} else {
-			db = newDB
-		}
-	} else if c.VerifyDB {
-		logger.Info("Checking database")
-		if err := visor.CheckDatabase(db, c.BlockchainPubkey, quit); err != nil {
-			if err != visor.ErrVerifyStopped {
-				logger.Errorf("visor.CheckDatabase failed: %v", err)
-			}
-			goto earlyShutdown
-		}
-	}
-
-	d, err = daemon.NewDaemon(dconf, db, c.DefaultConnections)
-	if err != nil {
-		logger.Error(err)
-		goto earlyShutdown
-	}
-
-	if c.WebInterface {
-		webInterface, err = createGUI(c, d, host)
-		if err != nil {
-			logger.Error(err)
-			goto earlyShutdown
-		}
-	}
-
-	wg.Add(1)
-	go func() {
-		defer wg.Done()
-
-		if err := d.Run(); err != nil {
-			logger.Error(err)
-			errC <- err
-		}
-	}()
-
-	if c.WebInterface {
-		cancelLaunchBrowser := make(chan struct{})
-
-		wg.Add(1)
-		go func() {
-			defer wg.Done()
-
-			if err := webInterface.Serve(); err != nil {
-				close(cancelLaunchBrowser)
-				logger.Error(err)
-				errC <- err
-			}
-		}()
-
-		if c.LaunchBrowser {
-			go func() {
-				select {
-				case <-cancelLaunchBrowser:
-					logger.Warning("Browser launching cancelled")
-
-				// Wait a moment just to make sure the http interface is up
-				case <-time.After(time.Millisecond * 100):
-					logger.Infof("Launching System Browser with %s", fullAddress)
-					if err := browser.Open(fullAddress); err != nil {
-						logger.Error(err)
-					}
-				}
-			}()
-		}
-	}
-
-	/*
-	   time.Sleep(5)
-	   tx := InitTransaction()
-	   _ = tx
-	   err, _ = d.Visor.Visor.InjectTransaction(tx)
-	   if err != nil {
-	       log.Panic(err)
-	   }
-	*/
-
-	/*
-	   //first transaction
-	   if c.RunMaster == true {
-	       go func() {
-	           for d.Visor.Visor.Blockchain.Head().Seq() < 2 {
-	               time.Sleep(5)
-	               tx := InitTransaction()
-	               err, _ := d.Visor.Visor.InjectTransaction(tx)
-	               if err != nil {
-	                   //log.Panic(err)
-	               }
-	           }
-	       }()
-	   }
-	*/
-
-	select {
-	case <-quit:
-	case err := <-errC:
-		logger.Error(err)
-	}
-
-	logger.Info("Shutting down...")
-
-	if webInterface != nil {
-		logger.Info("Closing web interface")
-		webInterface.Shutdown()
-	}
-
-	logger.Info("Closing daemon")
-	d.Shutdown()
-
-	logger.Info("Waiting for goroutines to finish")
-	wg.Wait()
-
-earlyShutdown:
-	if db != nil {
-		logger.Info("Closing database")
-		if err := db.Close(); err != nil {
-			logger.WithError(err).Error("Failed to close DB")
-		}
-	}
-
-	logger.Info("Goodbye")
-
-	if logFile != nil {
-		if err := logFile.Close(); err != nil {
-			fmt.Println("Failed to close log file")
-		}
-	}
-}
-
-func main() {
-	devConfig.Parse()
-	Run(&devConfig)
-}
-
-// InitTransaction creates the initialize transaction
-func InitTransaction() coin.Transaction {
-	var tx coin.Transaction
-
-	output := cipher.MustSHA256FromHex("043836eb6f29aaeb8b9bfce847e07c159c72b25ae17d291f32125e7f1912e2a0")
-	tx.PushInput(output)
-
-	addrs := visor.GetDistributionAddresses()
-
-	if len(addrs) != 100 {
-		log.Panic("Should have 100 distribution addresses")
-	}
-
-	// 1 million per address, measured in droplets
-	if visor.DistributionAddressInitialBalance != 1e6 {
-		log.Panic("visor.DistributionAddressInitialBalance expected to be 1e6*1e6")
-	}
-
-	for i := range addrs {
-		addr := cipher.MustDecodeBase58Address(addrs[i])
-		tx.PushOutput(addr, visor.DistributionAddressInitialBalance*1e6, 1)
-	}
-	/*
-		seckeys := make([]cipher.SecKey, 1)
-		seckey := ""
-		seckeys[0] = cipher.MustSecKeyFromHex(seckey)
-		tx.SignInputs(seckeys)
-	*/
-
-	txs := make([]cipher.Sig, 1)
-	sig := "ed9bd7a31fe30b9e2d53b35154233dfdf48aaaceb694a07142f84cdf4f5263d21b723f631817ae1c1f735bea13f0ff2a816e24a53ccb92afae685fdfc06724de01"
-	txs[0] = cipher.MustSigFromHex(sig)
-	tx.Sigs = txs
-
-	tx.UpdateHeader()
-
-	err := tx.Verify()
-
-	if err != nil {
-		log.Panic(err)
-	}
-
-	log.Printf("signature= %s", tx.Sigs[0].Hex())
-	return tx
-}
-
-func createDirIfNotExist(dir string) error {
-	if _, err := os.Stat(dir); !os.IsNotExist(err) {
-		return nil
-	}
-
-	return os.Mkdir(dir, 0777)
-}
-
-// ChainConfig blockchain config info
-type ChainConfig struct {
-	// GenesisSignature genesis signature
-	GenesisSignature string
-	// GenesisAddressStr genesis address
-	GenesisAddress string
-	// BlockchainPubkeyStr blockchain pubkey
-	BlockchainPubkey string
-	// BlockchainSeckey blockchain seckey
-	BlockchainSeckey string
-	// GenesisTimestamp genesis block create unix time
-	GenesisTimestamp uint64
-	// GenesisCoinVolume represents the coin capacity
-	GenesisCoinVolume uint64
-	// Port node port
-	Port int
-	// Web interface port http api service port
-	WebInterfacePort int
-	// Data directory
-	DataDirectory string
-	// DefaultConnections the default trust node addresses
-	DefaultConnections []string
-	// Coin name
-	CoinName string
-}
-
-// MainChainCfg main chain config info
-var MainChainCfg = ChainConfig{
-	GenesisSignature:  "eb10468d10054d15f2b6f8946cd46797779aa20a7617ceb4be884189f219bc9a164e56a5b9f7bec392a804ff3740210348d73db77a37adb542a8e08d429ac92700",
-	GenesisAddress:    "2jBbGxZRGoQG1mqhPBnXnLTxK6oxsTf8os6",
-	BlockchainPubkey:  "0328c576d3f420e7682058a981173a4b374c7cc5ff55bf394d3cf57059bbe6456a",
-	BlockchainSeckey:  "",
-	GenesisTimestamp:  1426562704,
-	GenesisCoinVolume: 100e12,
-	Port:              6000,
-	WebInterfacePort:  6420,
-	DataDirectory:     ".skycoin",
-	// Log entries with the following template "[skycoin.%{module}:%{level}] %{message}"
-	CoinName: "skycoin",
-	DefaultConnections: []string{
-		"118.178.135.93:6000",
-		"47.88.33.156:6000",
-		"121.41.103.148:6000",
-		"120.77.69.188:6000",
-		"104.237.142.206:6000",
-		"176.58.126.224:6000",
-		"172.104.85.6:6000",
-		"139.162.7.132:6000",
-	},
-}
-
-// TestChainCfg test chain config info
-var TestChainCfg = ChainConfig{
-	GenesisSignature:  "07f46ce7502147a97f2fb32c7c1e66638af851c1cb532d893f1f360bb4ab1ccf0656f2f358695e8cb752e05080af69c8f44b0d72610bd11e3fb028ecdcfed2ea01",
-	GenesisAddress:    "F5k1VyFHZGJgQADWpmMEW8Se2HNidFm9k3",
-	BlockchainPubkey:  "03b2595c36f542bf4d3cf347327fef1e21cbe0600c281efed5f673eb0c77298e4c",
-	BlockchainSeckey:  "",
-	GenesisTimestamp:  1505801448,
-	GenesisCoinVolume: 100e12,
-	Port:              16000,
-	WebInterfacePort:  16420,
-	DataDirectory:     ".skycoin-testnet",
-	// Log entries with the following template "[skycoin.testnet.%{module}:%{level}] %{message}"
-	CoinName: "skycoin.testnet",
-	DefaultConnections: []string{
-		"139.162.33.154:16000",
-	},
-=======
 	// GenesisTimestamp genesis block create unix time
 	GenesisTimestamp uint64 = 1426562704
 	// GenesisCoinVolume represents the coin capacity
-	GenesisCoinVolume uint64 = 100000000000000
+	GenesisCoinVolume uint64 = 100e12
 
 	// DefaultConnections the default trust node addresses
 	DefaultConnections = []string{
@@ -956,8 +64,9 @@
 		PeerListURL:         "https://downloads.skycoin.net/blockchain/peers.txt",
 		Port:                6000,
 		WebInterfacePort:    6420,
-		DataDirectory:       "$HOME/.skycoin",
-		ProfileCPUFile:      "skycoin.prof",
+		// Data directory holds app data -- defaults to ~/.skycoin
+		DataDirectory:  "$HOME/.skycoin",
+		ProfileCPUFile: "skycoin.prof",
 	})
 
 	// create a new fiber coin instance
@@ -978,5 +87,4 @@
 
 	// run fiber coin node
 	coin.Run()
->>>>>>> ebfab544
 }