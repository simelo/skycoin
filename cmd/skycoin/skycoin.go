package main

import (
	"bufio"
	"flag"
	"fmt"
	"log"
	"net/http"
	_ "net/http/pprof"
	"os"
	"os/signal"
	"path/filepath"
	"runtime/debug"
	"runtime/pprof"
	"sync"
	"syscall"
	"time"

	"github.com/skycoin/skycoin/src/api/webrpc"
	"github.com/skycoin/skycoin/src/cipher"
	"github.com/skycoin/skycoin/src/coin"
	"github.com/skycoin/skycoin/src/daemon"
	"github.com/skycoin/skycoin/src/gui"
	"github.com/skycoin/skycoin/src/util/browser"
	"github.com/skycoin/skycoin/src/util/cert"
	"github.com/skycoin/skycoin/src/util/file"
	"github.com/skycoin/skycoin/src/util/logging"
	"github.com/skycoin/skycoin/src/visor"
)

var (
	// Version node version which will be set when build wallet by LDFLAGS
	Version = "0.22.0"
	// Commit id
	Commit = ""

	help = false

<<<<<<< HEAD
	logger     = logging.MustGetLogger("main")
	logModules = []string{
		"main",
		"daemon",
		"coin",
		"gui",
		"file",
		"visor",
		"wallet",
		"gnet",
		"pex",
		"webrpc",
	}
=======
	logger = logging.MustGetLogger("main")
>>>>>>> ae73898e

	// BlockchainPubkeyStr pubic key string
	BlockchainPubkeyStr = ""
	// BlockchainSeckeyStr empty private key string
	BlockchainSeckeyStr = ""
	// Name of the file containing trusted peer list (one-by-line)
	TrustedPeerlistFileName = "connections.txt"
)

// Config records the node's configuration
type Config struct {
	// Disable peer exchange
	DisablePEX bool
	// Download peer list
	DownloadPeerList bool
	// Download the peers list from this URL
	PeerListURL string
	// Don't make any outgoing connections
	DisableOutgoingConnections bool
	// Don't allowing incoming connections
	DisableIncomingConnections bool
	// Disables networking altogether
	DisableNetworking bool
	// Disables wallet API
	DisableWalletAPI bool
	// Disable CSRF check in the wallet api
	DisableCSRF bool

	// Only run on localhost and only connect to others on localhost
	LocalhostOnly bool
	// Which address to serve on. Leave blank to automatically assign to a
	// public interface
	Address string
	//gnet uses this for TCP incoming and outgoing
	Port int
	//max outgoing connections to maintain
	MaxOutgoingConnections int
	// How often to make outgoing connections
	OutgoingConnectionsRate time.Duration
	// PeerlistSize represents the maximum number of peers that the pex would maintain
	PeerlistSize int
	// Wallet Address Version
	//AddressVersion string
	// Remote web interface
	WebInterface      bool
	WebInterfacePort  int
	WebInterfaceAddr  string
	WebInterfaceCert  string
	WebInterfaceKey   string
	WebInterfaceHTTPS bool

	RPCInterface     bool
	RPCInterfacePort int
	RPCInterfaceAddr string

	// Launch System Default Browser after client startup
	LaunchBrowser bool

	// If true, print the configured client web interface address and exit
	PrintWebInterfaceAddress bool

	// Data directory holds app data -- defaults to ~/.skycoin
	DataDirectory string
	// GUI directory contains assets for the html gui
	GUIDirectory string

	ReadTimeout  time.Duration
	WriteTimeout time.Duration
	IdleTimeout  time.Duration

	// Logging
	ColorLog bool
	// This is the value registered with flag, it is converted to LogLevel after parsing
	LogLevel string
	// Disable "Reply to ping", "Received pong" log messages
	DisablePingPong bool

	// Wallets
	// Defaults to ${DataDirectory}/wallets/
	WalletDirectory string

	RunMaster bool

	GenesisSignature  cipher.Sig
	GenesisTimestamp  uint64
	GenesisCoinVolume uint64
	GenesisAddress    cipher.Address

	BlockchainPubkey cipher.PubKey
	BlockchainSeckey cipher.SecKey

	DefaultConnections []string

	/* Developer options */

	// Enable cpu profiling
	ProfileCPU bool
	// Where the file is written to
	ProfileCPUFile string
	// HTTP profiling interface (see http://golang.org/pkg/net/http/pprof/)
	HTTPProf bool
	// Will force it to connect to this ip:port, instead of waiting for it
	// to show up as a peer
	ConnectTo string

	DBPath       string
	DBReadOnly   bool
	Arbitrating  bool
	RPCThreadNum uint   // rpc number
	LogFmt       string // log format
	Logtofile    bool
	TestChain    bool
	Logtogui     bool
	LogBuffSize  int
}

func (c *Config) register() {
	flag.BoolVar(&help, "help", false, "Show help")

	flag.BoolVar(&c.DisablePEX, "disable-pex", c.DisablePEX,
		"disable PEX peer discovery")
	flag.BoolVar(&c.DownloadPeerList, "download-peerlist", c.DownloadPeerList, "download a peers.txt from -peerlist-url")
	flag.StringVar(&c.PeerListURL, "peerlist-url", c.PeerListURL, "with -download-peerlist=true, download a peers.txt file from this url")
<<<<<<< HEAD
	flag.BoolVar(&c.DisableOutgoingConnections, "disable-outgoing",
		c.DisableOutgoingConnections, "Don't make outgoing connections")
	flag.BoolVar(&c.DisableIncomingConnections, "disable-incoming",
		c.DisableIncomingConnections, "Don't make incoming connections")
	flag.BoolVar(&c.DisableNetworking, "disable-networking",
		c.DisableNetworking, "Disable all network activity")
=======
	flag.BoolVar(&c.DisableOutgoingConnections, "disable-outgoing", c.DisableOutgoingConnections, "Don't make outgoing connections")
	flag.BoolVar(&c.DisableIncomingConnections, "disable-incoming", c.DisableIncomingConnections, "Don't make incoming connections")
	flag.BoolVar(&c.DisableNetworking, "disable-networking", c.DisableNetworking, "Disable all network activity")
	flag.BoolVar(&c.DisableWalletAPI, "disable-wallet-api", c.DisableWalletAPI, "Disable the wallet API")
	flag.BoolVar(&c.DisableCSRF, "disable-csrf", c.DisableCSRF, "disable csrf check")
>>>>>>> ae73898e
	flag.StringVar(&c.Address, "address", c.Address, "IP Address to run application on. Leave empty to default to a public interface")
	flag.IntVar(&c.Port, "port", c.Port, "Port to run application on")

	flag.BoolVar(&c.DisableWalletApi, "disable-wallet-api", c.DisableWalletApi, "Disable the wallet API")
	flag.BoolVar(&c.DisableCSRF, "disable-csrf", c.DisableCSRF, "disable csrf check")

	flag.BoolVar(&c.WebInterface, "web-interface", c.WebInterface, "enable the web interface")
	flag.IntVar(&c.WebInterfacePort, "web-interface-port", c.WebInterfacePort, "port to serve web interface on")
	flag.StringVar(&c.WebInterfaceAddr, "web-interface-addr", c.WebInterfaceAddr, "addr to serve web interface on")
	flag.StringVar(&c.WebInterfaceCert, "web-interface-cert", c.WebInterfaceCert, "cert.pem file for web interface HTTPS. If not provided, will use cert.pem in -data-directory")
	flag.StringVar(&c.WebInterfaceKey, "web-interface-key", c.WebInterfaceKey, "key.pem file for web interface HTTPS. If not provided, will use key.pem in -data-directory")
	flag.BoolVar(&c.WebInterfaceHTTPS, "web-interface-https", c.WebInterfaceHTTPS, "enable HTTPS for web interface")

	flag.BoolVar(&c.RPCInterface, "rpc-interface", c.RPCInterface, "enable the rpc interface")
	flag.IntVar(&c.RPCInterfacePort, "rpc-interface-port", c.RPCInterfacePort, "port to serve rpc interface on")
	flag.StringVar(&c.RPCInterfaceAddr, "rpc-interface-addr", c.RPCInterfaceAddr, "addr to serve rpc interface on")
	flag.UintVar(&c.RPCThreadNum, "rpc-thread-num", 5, "rpc thread number")

	flag.BoolVar(&c.LaunchBrowser, "launch-browser", c.LaunchBrowser, "launch system default webbrowser at client startup")
	flag.BoolVar(&c.PrintWebInterfaceAddress, "print-web-interface-address", c.PrintWebInterfaceAddress, "print configured web interface address and exit")
	flag.StringVar(&c.DataDirectory, "data-dir", c.DataDirectory, "directory to store app data (defaults to ~/.skycoin)")
	flag.StringVar(&c.DBPath, "db-path", c.DBPath, "path of database file (defaults to ~/.skycoin/data.db)")
	flag.BoolVar(&c.DBReadOnly, "db-read-only", c.DBReadOnly, "open bolt db read-only")
	flag.StringVar(&c.ConnectTo, "connect-to", c.ConnectTo, "connect to this ip only")
	flag.BoolVar(&c.ProfileCPU, "profile-cpu", c.ProfileCPU, "enable cpu profiling")
	flag.StringVar(&c.ProfileCPUFile, "profile-cpu-file", c.ProfileCPUFile, "where to write the cpu profile file")
	flag.BoolVar(&c.HTTPProf, "http-prof", c.HTTPProf, "Run the http profiling interface")
	flag.StringVar(&c.LogLevel, "log-level", c.LogLevel, "Choices are: debug, info, notice, warning, error, critical")
	flag.BoolVar(&c.ColorLog, "color-log", c.ColorLog, "Add terminal colors to log output")
	flag.BoolVar(&c.DisablePingPong, "no-ping-log", false, `disable "reply to ping" and "received pong" log messages`)
	flag.BoolVar(&c.Logtofile, "logtofile", false, "log to file")
	flag.StringVar(&c.GUIDirectory, "gui-dir", c.GUIDirectory, "static content directory for the html gui")

	// Key Configuration Data
	flag.BoolVar(&c.RunMaster, "master", c.RunMaster, "run the daemon as blockchain master server")
	flag.StringVar(&BlockchainPubkeyStr, "master-public-key", BlockchainPubkeyStr, "public key of the master chain")
	flag.StringVar(&BlockchainSeckeyStr, "master-secret-key", BlockchainSeckeyStr, "secret key, set for master")

	flag.StringVar(&c.WalletDirectory, "wallet-dir", c.WalletDirectory, "location of the wallet files. Defaults to ~/.skycoin/wallet/")
	flag.IntVar(&c.MaxOutgoingConnections, "max-outgoing-connections", 16, "The maximum outgoing connections allowed")
	flag.IntVar(&c.PeerlistSize, "peerlist-size", 65535, "The peer list size")
	flag.DurationVar(&c.OutgoingConnectionsRate, "connection-rate", c.OutgoingConnectionsRate, "How often to make an outgoing connection")
	flag.BoolVar(&c.LocalhostOnly, "localhost-only", c.LocalhostOnly, "Run on localhost and only connect to localhost peers")
	flag.BoolVar(&c.Arbitrating, "arbitrating", c.Arbitrating, "Run node in arbitrating mode")
	flag.BoolVar(&c.TestChain, "testchain", false, "Run node in test chain")
	flag.BoolVar(&c.Logtogui, "logtogui", true, "log to gui")
	flag.IntVar(&c.LogBuffSize, "logbufsize", c.LogBuffSize, "Log size saved in memeory for gui show")
}

var home = file.UserHome()

var devConfig = Config{
	// Disable peer exchange
	DisablePEX: false,
	// Don't make any outgoing connections
	DisableOutgoingConnections: false,
	// Don't allowing incoming connections
	DisableIncomingConnections: false,
	// Disables networking altogether
	DisableNetworking: false,
	// Disable wallet API
	DisableWalletAPI: false,
	// Disable CSRF check in the wallet api
	DisableCSRF: false,
	// Only run on localhost and only connect to others on localhost
	LocalhostOnly: false,
	// Which address to serve on. Leave blank to automatically assign to a
	// public interface
	Address: "",
	// MaxOutgoingConnections is the maximum outgoing connections allowed.
	MaxOutgoingConnections: 16,
	DownloadPeerList:       false,
	PeerListURL:            "https://downloads.skycoin.net/blockchain/peers.txt",
	// How often to make outgoing connections, in seconds
	OutgoingConnectionsRate: time.Second * 5,
	PeerlistSize:            65535,
	// Wallet Address Version
	//AddressVersion: "test",
	// Remote web interface
	WebInterface:             true,
	WebInterfaceAddr:         "127.0.0.1",
	WebInterfaceCert:         "",
	WebInterfaceKey:          "",
	WebInterfaceHTTPS:        false,
	PrintWebInterfaceAddress: false,

	RPCInterface:     true,
	RPCInterfaceAddr: "127.0.0.1",
	RPCThreadNum:     5,

	LaunchBrowser: true,
<<<<<<< HEAD

=======
	// Data directory holds app data -- defaults to ~/.skycoin
	DataDirectory: filepath.Join(home, ".skycoin"),
>>>>>>> ae73898e
	// Web GUI static resources
	GUIDirectory: "./src/gui/static/",
	// Logging
	ColorLog: true,
	LogLevel: "DEBUG",

	// Wallets
	WalletDirectory: "",

	// Timeout settings for http.Server
	// https://blog.cloudflare.com/the-complete-guide-to-golang-net-http-timeouts/
	ReadTimeout:  10 * time.Second,
	WriteTimeout: 60 * time.Second,
	IdleTimeout:  120 * time.Second,

	// Centralized network configuration
	RunMaster: false,

	/* Developer options */

	// Enable cpu profiling
	ProfileCPU: false,
	// Where the file is written to
	ProfileCPUFile: "skycoin.prof",
	// HTTP profiling interface (see http://golang.org/pkg/net/http/pprof/)
	HTTPProf: false,
	// Will force it to connect to this ip:port, instead of waiting for it
	// to show up as a peer
	ConnectTo:   "",
	LogBuffSize: 8388608, //1024*1024*8
}

// Parse prepare the config
func (c *Config) Parse() {
	c.register()
	flag.Parse()
	if help {
		flag.Usage()
		os.Exit(0)
	}
	if c.TestChain {
		c.postProcess(TestChainCfg)
		return
	}

	c.postProcess(MainChainCfg)
}

func (c *Config) postProcess(chaincfg ChainConfig) {
	var err error
	// if c.TestChain {
	if chaincfg.GenesisSignature != "" {
		c.GenesisSignature, err = cipher.SigFromHex(chaincfg.GenesisSignature)
		panicIfError(err, "Invalid Signature")
	}

	c.GenesisAddress, err = cipher.DecodeBase58Address(chaincfg.GenesisAddress)
	panicIfError(err, "Invalid address")

	if BlockchainPubkeyStr != "" {
		c.BlockchainPubkey, err = cipher.PubKeyFromHex(BlockchainPubkeyStr)
	} else {
		c.BlockchainPubkey, err = cipher.PubKeyFromHex(chaincfg.BlockchainPubkey)
	}
	panicIfError(err, "Invalid Pubkey")

	c.GenesisTimestamp = chaincfg.GenesisTimestamp
	c.GenesisCoinVolume = chaincfg.GenesisCoinVolume

	c.Port = TestChainCfg.Port
	c.WebInterfacePort = chaincfg.WebInterfacePort
	c.RPCInterfacePort = chaincfg.RPCInterfacePort

	if c.DataDirectory == "" {
		c.DataDirectory = chaincfg.DataDirectory
	}
	c.LogFmt = chaincfg.LogFmt

	// } else {
	// if GenesisSignatureStr != "" {
	// 	c.GenesisSignature, err = cipher.SigFromHex(GenesisSignatureStr)
	// 	panicIfError(err, "Invalid Signature")
	// }
	// if GenesisAddressStr != "" {
	// 	c.GenesisAddress, err = cipher.DecodeBase58Address(GenesisAddressStr)
	// 	panicIfError(err, "Invalid Address")
	// }
	// if BlockchainPubkeyStr != "" {
	// 	c.BlockchainPubkey, err = cipher.PubKeyFromHex(BlockchainPubkeyStr)
	// 	panicIfError(err, "Invalid Pubkey")
	// }
	// }

	if BlockchainSeckeyStr != "" {
		c.BlockchainSeckey, err = cipher.SecKeyFromHex(BlockchainSeckeyStr)
		panicIfError(err, "Invalid Seckey")
		BlockchainSeckeyStr = ""
	}

	c.DataDirectory, err = file.InitDataDir(c.DataDirectory)
	logger.Info("Loading node config from %v", c.DataDirectory)
	panicIfError(err, "Invalid DataDirectory")

	if c.WebInterfaceCert == "" {
		c.WebInterfaceCert = filepath.Join(c.DataDirectory, "cert.pem")
	}
	if c.WebInterfaceKey == "" {
		c.WebInterfaceKey = filepath.Join(c.DataDirectory, "key.pem")
	}

	if c.WalletDirectory == "" {
		c.WalletDirectory = filepath.Join(c.DataDirectory, "wallets")
	}

	if c.DBPath == "" {
		c.DBPath = filepath.Join(c.DataDirectory, "data.db")
	}

	if c.RunMaster {
		// Run in arbitrating mode if the node is master
		c.Arbitrating = true
	}
<<<<<<< HEAD
	if c.TestChain {
		// Never download peers list if running testnet
		c.DownloadPeerList = false
		c.PeerListURL = ""

		// Force load default connections from file in data dir
		c.DefaultConnections = loadDefaultConnections(c.DataDirectory)
		if len(c.DefaultConnections) == 0 {
			logger.Info("Unable to load dafault connections from %v", c.DataDirectory)
			c.DefaultConnections = chaincfg.DefaultConnections
		}
	} else {
		c.DefaultConnections = chaincfg.DefaultConnections
=======

	// Don't open browser to load wallets if wallet apis are disabled.
	if c.DisableWalletAPI {
		c.LaunchBrowser = false
>>>>>>> ae73898e
	}
}

func panicIfError(err error, msg string, args ...interface{}) {
	if err != nil {
		log.Panicf(msg+": %v", append(args, err)...)
	}
}

func printProgramStatus() {
	p := pprof.Lookup("goroutine")
	if err := p.WriteTo(os.Stdout, 2); err != nil {
		fmt.Println("ERROR:", err)
		return
	}
}

// Catches SIGUSR1 and prints internal program state
func catchDebug() {
	sigchan := make(chan os.Signal, 1)
	//signal.Notify(sigchan, syscall.SIGUSR1)
	signal.Notify(sigchan, syscall.Signal(0xa)) // SIGUSR1 = Signal(0xa)
	for {
		select {
		case <-sigchan:
			printProgramStatus()
		}
	}
}

func catchInterrupt(quit chan<- struct{}) {
	sigchan := make(chan os.Signal, 1)
	signal.Notify(sigchan, os.Interrupt)
	<-sigchan
	signal.Stop(sigchan)
	close(quit)

	// If ctrl-c is called again, panic so that the program state can be examined.
	// Ctrl-c would be called again if program shutdown was stuck.
	go catchInterruptPanic()
}

// catchInterruptPanic catches os.Interrupt and panics
func catchInterruptPanic() {
	sigchan := make(chan os.Signal, 1)
	signal.Notify(sigchan, os.Interrupt)
	<-sigchan
	signal.Stop(sigchan)
	printProgramStatus()
	panic("SIGINT")
}

func createGUI(c *Config, d *daemon.Daemon, host string, quit chan struct{}) (*gui.Server, error) {
	var s *gui.Server
	var err error

	config := gui.Config{
		StaticDir:        c.GUIDirectory,
		DisableCSRF:      c.DisableCSRF,
		DisableWalletAPI: c.DisableWalletAPI,
		ReadTimeout:      c.ReadTimeout,
		WriteTimeout:     c.WriteTimeout,
		IdleTimeout:      c.IdleTimeout,
	}

	if c.WebInterfaceHTTPS {
		// Verify cert/key parameters, and if neither exist, create them
		if err := cert.CreateCertIfNotExists(host, c.WebInterfaceCert, c.WebInterfaceKey, "Skycoind"); err != nil {
			logger.Errorf("gui.CreateCertIfNotExists failure: %v", err)
			return nil, err
		}

		s, err = gui.CreateHTTPS(host, config, d, c.WebInterfaceCert, c.WebInterfaceKey)
	} else {
		s, err = gui.Create(host, config, d)
	}
	if err != nil {
		logger.Errorf("Failed to start web GUI: %v", err)
		return nil, err
	}

	return s, nil
}

<<<<<<< HEAD
// init logging settings
func initLogging(dataDir string, level string, color bool, logfmt string, logtofile bool) (func(), error) {
	logCfg := logging.DevLogConfig(logModules)
	logCfg.Format = logfmt
	logCfg.Colors = color
	logCfg.Level = level

	var fd *os.File
	if logtofile {
		logDir := filepath.Join(dataDir, "logs")
		if err := createDirIfNotExist(logDir); err != nil {
			log.Println("initial logs folder failed", err)
			return nil, fmt.Errorf("init log folder fail, %v", err)
		}

		// open log file
		tf := "2006-01-02-030405"
		logfile := filepath.Join(logDir,
			fmt.Sprintf("%s-v%s.log", time.Now().Format(tf), Version))
		var err error
		fd, err = os.OpenFile(logfile, os.O_RDWR|os.O_CREATE, 0666)
		if err != nil {
			return nil, err
		}

		logCfg.Output = io.MultiWriter(os.Stdout, fd)
	}

	logCfg.InitLogger()

	return func() {
		logger.Info("Log file closed")
		if fd != nil {
			fd.Close()
		}
	}, nil
}

=======
>>>>>>> ae73898e
func initProfiling(httpProf, profileCPU bool, profileCPUFile string) {
	if profileCPU {
		f, err := os.Create(profileCPUFile)
		if err != nil {
			log.Fatal(err)
		}
		pprof.StartCPUProfile(f)
		defer pprof.StopCPUProfile()
	}
	if httpProf {
		go func() {
			log.Println(http.ListenAndServe("localhost:6060", nil))
		}()
	}
}

func loadDefaultConnections(dataDirectory string) []string {
	connections := make([]string, 0)
	fp := filepath.Join(dataDirectory, TrustedPeerlistFileName)
	fo, err := os.Open(fp)
	if err != nil {
		logger.Warning("Unable to open default connections file from %v\n%v",
			fp, err)
		return connections
	}
	defer fo.Close()

	input := bufio.NewScanner(fo)
	for input.Scan() {
		strAddress := input.Text()
		// TODO: Validate addresses
		connections = append(connections, strAddress)
	}
	return connections
}

func configureDaemon(c *Config) daemon.Config {
	//cipher.SetAddressVersion(c.AddressVersion)
	dc := daemon.NewConfig()
	dc.Pex.DataDirectory = c.DataDirectory
	dc.Pex.Disabled = c.DisablePEX
	dc.Pex.Max = c.PeerlistSize
	dc.Pex.DownloadPeerList = c.DownloadPeerList
	dc.Pex.PeerListURL = c.PeerListURL
	dc.Daemon.DisableOutgoingConnections = c.DisableOutgoingConnections
	dc.Daemon.DisableIncomingConnections = c.DisableIncomingConnections
	dc.Daemon.DisableNetworking = c.DisableNetworking
	dc.Daemon.Port = c.Port
	dc.Daemon.Address = c.Address
	dc.Daemon.LocalhostOnly = c.LocalhostOnly
	dc.Daemon.OutgoingMax = c.MaxOutgoingConnections
	dc.Daemon.DataDirectory = c.DataDirectory
	dc.Daemon.LogPings = !c.DisablePingPong

	if c.OutgoingConnectionsRate == 0 {
		c.OutgoingConnectionsRate = time.Millisecond
	}
	dc.Daemon.OutgoingRate = c.OutgoingConnectionsRate
	dc.Visor.Config.IsMaster = c.RunMaster

	dc.Visor.Config.BlockchainPubkey = c.BlockchainPubkey
	dc.Visor.Config.BlockchainSeckey = c.BlockchainSeckey

	dc.Visor.Config.GenesisAddress = c.GenesisAddress
	dc.Visor.Config.GenesisSignature = c.GenesisSignature
	dc.Visor.Config.GenesisTimestamp = c.GenesisTimestamp
	dc.Visor.Config.GenesisCoinVolume = c.GenesisCoinVolume
	dc.Visor.Config.DBPath = c.DBPath
	dc.Visor.Config.DBReadOnly = c.DBReadOnly
	dc.Visor.Config.Arbitrating = c.Arbitrating
	dc.Visor.Config.DisableWalletAPI = c.DisableWalletAPI
	dc.Visor.Config.WalletDirectory = c.WalletDirectory
	dc.Visor.Config.BuildInfo = visor.BuildInfo{
		Version: Version,
		Commit:  Commit,
	}

	dc.Gateway.DisableWalletAPI = c.DisableWalletAPI

	return dc
}

// Run starts the skycoin node
func Run(c *Config) {
	defer func() {
		// try catch panic in main thread
		if r := recover(); r != nil {
			logger.Errorf("recover: %v\nstack:%v", r, string(debug.Stack()))
		}
	}()

	c.GUIDirectory = file.ResolveResourceDirectory(c.GUIDirectory)

	scheme := "http"
	if c.WebInterfaceHTTPS {
		scheme = "https"
	}
	host := fmt.Sprintf("%s:%d", c.WebInterfaceAddr, c.WebInterfacePort)
	fullAddress := fmt.Sprintf("%s://%s", scheme, host)
	logger.Noticef("Full address: %s", fullAddress)
	if c.PrintWebInterfaceAddress {
		fmt.Println(fullAddress)
	}

	initProfiling(c.HTTPProf, c.ProfileCPU, c.ProfileCPUFile)

<<<<<<< HEAD
	closelog, err := initLogging(c.DataDirectory, c.LogLevel, c.ColorLog, c.LogFmt, c.Logtofile)
	if err != nil {
		fmt.Println(err)
		return
	}

=======
>>>>>>> ae73898e
	var wg sync.WaitGroup

	// If the user Ctrl-C's, shutdown properly
	quit := make(chan struct{})

	wg.Add(1)
	go func() {
		defer wg.Done()
		catchInterrupt(quit)
	}()

	// Watch for SIGUSR1
	wg.Add(1)
	func() {
		defer wg.Done()
		go catchDebug()
	}()

	// creates blockchain instance
	dconf := configureDaemon(c)

	logger.Infof("Opening database %s", dconf.Visor.Config.DBPath)
	db, err := visor.OpenDB(dconf.Visor.Config.DBPath, dconf.Visor.Config.DBReadOnly)
	if err != nil {
		logger.Errorf("Database failed to open: %v. Is another skycoin instance running?", err)
		return
	}

	d, err := daemon.NewDaemon(dconf, db, c.DefaultConnections)
	if err != nil {
		logger.Error(err)
		return
	}

	var rpc *webrpc.WebRPC
	// start the webrpc
	if c.RPCInterface {
		rpcAddr := fmt.Sprintf("%v:%v", c.RPCInterfaceAddr, c.RPCInterfacePort)
		rpc, err = webrpc.New(rpcAddr, webrpc.Config{
			ReadTimeout:  c.ReadTimeout,
			WriteTimeout: c.WriteTimeout,
			IdleTimeout:  c.IdleTimeout,
			ChanBuffSize: 1000,
			WorkerNum:    c.RPCThreadNum,
		}, d.Gateway)
		if err != nil {
			logger.Error(err)
			return
		}
		rpc.ChanBuffSize = 1000
		rpc.WorkerNum = c.RPCThreadNum
	}

	var webInterface *gui.Server
	if c.WebInterface {
		webInterface, err = createGUI(c, d, host, quit)
		if err != nil {
			logger.Error(err)
			return
		}
	}

	// Debug only - forces connection on start.  Violates thread safety.
	if c.ConnectTo != "" {
		if err := d.Pool.Pool.Connect(c.ConnectTo); err != nil {
			logger.Errorf("Force connect %s failed, %v", c.ConnectTo, err)
			return
		}
	}

	// POTENTIALLY UNSAFE CODE -- See https://github.com/skycoin/skycoin/issues/838
	// closelog, err := initLogging(c.DataDirectory, c.LogLevel, c.ColorLog, c.Logtofile, c.Logtogui, &d.LogBuff)
	// if err != nil {
	// 	fmt.Println(err)
	// 	return
	// }
	// if c.Logtogui {
	// 	go func(buf *bytes.Buffer, quit chan struct{}) {
	// 		for {
	// 			select {
	// 			case <-quit:
	// 				logger.Info("Logbuff service closed normally")
	// 				return
	// 			case <-time.After(1 * time.Second): //insure logbuff size not exceed required size, like lru
	// 				for buf.Len() > c.LogBuffSize {
	// 					_, err := buf.ReadString(byte('\n')) //discard one line
	// 					if err != nil {
	// 						continue
	// 					}
	// 				}
	// 			}
	// 		}
	// 	}(&d.LogBuff, quit)
	// }

	errC := make(chan error, 10)

	wg.Add(1)
	go func() {
		defer wg.Done()
		if err := d.Run(); err != nil {
			logger.Error(err)
			errC <- err
		}
	}()

	// start the webrpc
	if c.RPCInterface {
		wg.Add(1)
		go func() {
			defer wg.Done()
			if err := rpc.Run(); err != nil {
				logger.Error(err)
				errC <- err
			}
		}()
	}

	if c.WebInterface {
		wg.Add(1)
		go func() {
			defer wg.Done()
			if err := webInterface.Serve(); err != nil {
				logger.Error(err)
				errC <- err
			}
		}()

		if c.LaunchBrowser {
			wg.Add(1)
			go func() {
				defer wg.Done()

				// Wait a moment just to make sure the http interface is up
				time.Sleep(time.Millisecond * 100)

				logger.Infof("Launching System Browser with %s", fullAddress)
				if err := browser.Open(fullAddress); err != nil {
					logger.Error(err)
					return
				}
			}()
		}
	}

	/*
	   time.Sleep(5)
	   tx := InitTransaction()
	   _ = tx
	   err, _ = d.Visor.Visor.InjectTransaction(tx)
	   if err != nil {
	       log.Panic(err)
	   }
	*/

	/*
	   //first transaction
	   if c.RunMaster == true {
	       go func() {
	           for d.Visor.Visor.Blockchain.Head().Seq() < 2 {
	               time.Sleep(5)
	               tx := InitTransaction()
	               err, _ := d.Visor.Visor.InjectTransaction(tx)
	               if err != nil {
	                   //log.Panic(err)
	               }
	           }
	       }()
	   }
	*/

	select {
	case <-quit:
	case err := <-errC:
		logger.Error(err)
	}

	logger.Info("Shutting down...")
	if rpc != nil {
		rpc.Shutdown()
	}
	if webInterface != nil {
		webInterface.Shutdown()
	}
	d.Shutdown()
	wg.Wait()
	logger.Info("Goodbye")
}

func main() {
	devConfig.Parse()
	Run(&devConfig)
}

// InitTransaction creates the initialize transaction
func InitTransaction() coin.Transaction {
	var tx coin.Transaction

	output := cipher.MustSHA256FromHex("043836eb6f29aaeb8b9bfce847e07c159c72b25ae17d291f32125e7f1912e2a0")
	tx.PushInput(output)

	addrs := visor.GetDistributionAddresses()

	if len(addrs) != 100 {
		log.Panic("Should have 100 distribution addresses")
	}

	// 1 million per address, measured in droplets
	if visor.DistributionAddressInitialBalance != 1e6 {
		log.Panic("visor.DistributionAddressInitialBalance expected to be 1e6*1e6")
	}

	for i := range addrs {
		addr := cipher.MustDecodeBase58Address(addrs[i])
		tx.PushOutput(addr, visor.DistributionAddressInitialBalance*1e6, 1)
	}
	/*
		seckeys := make([]cipher.SecKey, 1)
		seckey := ""
		seckeys[0] = cipher.MustSecKeyFromHex(seckey)
		tx.SignInputs(seckeys)
	*/

	txs := make([]cipher.Sig, 1)
	sig := "ed9bd7a31fe30b9e2d53b35154233dfdf48aaaceb694a07142f84cdf4f5263d21b723f631817ae1c1f735bea13f0ff2a816e24a53ccb92afae685fdfc06724de01"
	txs[0] = cipher.MustSigFromHex(sig)
	tx.Sigs = txs

	tx.UpdateHeader()

	err := tx.Verify()

	if err != nil {
		log.Panic(err)
	}

	log.Printf("signature= %s", tx.Sigs[0].Hex())
	return tx
}

func createDirIfNotExist(dir string) error {
	if _, err := os.Stat(dir); !os.IsNotExist(err) {
		return nil
	}

	return os.Mkdir(dir, 0777)
}

// ChainConfig blockchain config info
type ChainConfig struct {
	// GenesisSignature genesis signature
	GenesisSignature string
	// GenesisAddressStr genesis address
	GenesisAddress string
	// BlockchainPubkeyStr blockchain pubkey
	BlockchainPubkey string
	// BlockchainSeckey blockchain seckey
	BlockchainSeckey string
	// GenesisTimestamp genesis block create unix time
	GenesisTimestamp uint64
	// GenesisCoinVolume represents the coin capacity
	GenesisCoinVolume uint64
	// Port node port
	Port int
	// Web interface port http api service port
	WebInterfacePort int
	// RPC interface port
	RPCInterfacePort int
	// Data directory
	DataDirectory string
	// DefaultConnections the default trust node addresses
	DefaultConnections []string
	// LogFmt log format
	LogFmt string
}

// MainChainCfg main chain config info
var MainChainCfg = ChainConfig{
	GenesisSignature:  "eb10468d10054d15f2b6f8946cd46797779aa20a7617ceb4be884189f219bc9a164e56a5b9f7bec392a804ff3740210348d73db77a37adb542a8e08d429ac92700",
	GenesisAddress:    "2jBbGxZRGoQG1mqhPBnXnLTxK6oxsTf8os6",
	BlockchainPubkey:  "0328c576d3f420e7682058a981173a4b374c7cc5ff55bf394d3cf57059bbe6456a",
	BlockchainSeckey:  "",
	GenesisTimestamp:  1426562704,
	GenesisCoinVolume: 100e12,
	Port:              6000,
	WebInterfacePort:  6420,
	RPCInterfacePort:  6430,
	DataDirectory:     ".skycoin",
	LogFmt:            "[skycoin.%{module}:%{level}] %{message}",
	DefaultConnections: []string{
		"118.178.135.93:6000",
		"47.88.33.156:6000",
		"121.41.103.148:6000",
		"120.77.69.188:6000",
		"104.237.142.206:6000",
		"176.58.126.224:6000",
		"172.104.85.6:6000",
		"139.162.7.132:6000",
	},
}

// TestChainCfg test chain config info
var TestChainCfg = ChainConfig{
	GenesisSignature:  "07f46ce7502147a97f2fb32c7c1e66638af851c1cb532d893f1f360bb4ab1ccf0656f2f358695e8cb752e05080af69c8f44b0d72610bd11e3fb028ecdcfed2ea01",
	GenesisAddress:    "F5k1VyFHZGJgQADWpmMEW8Se2HNidFm9k3",
	BlockchainPubkey:  "03b2595c36f542bf4d3cf347327fef1e21cbe0600c281efed5f673eb0c77298e4c",
	BlockchainSeckey:  "",
	GenesisTimestamp:  1505801448,
	GenesisCoinVolume: 100e12,
	Port:              16000,
	WebInterfacePort:  16420,
	RPCInterfacePort:  16430,
	DataDirectory:     ".skycoin-testnet",
	LogFmt:            "[skycoin.testnet.%{module}:%{level}] %{message}",
	DefaultConnections: []string{
		"139.162.33.154:16000",
	},
}<|MERGE_RESOLUTION|>--- conflicted
+++ resolved
@@ -1,7 +1,6 @@
 package main
 
 import (
-	"bufio"
 	"flag"
 	"fmt"
 	"log"
@@ -36,30 +35,33 @@
 
 	help = false
 
-<<<<<<< HEAD
-	logger     = logging.MustGetLogger("main")
-	logModules = []string{
-		"main",
-		"daemon",
-		"coin",
-		"gui",
-		"file",
-		"visor",
-		"wallet",
-		"gnet",
-		"pex",
-		"webrpc",
-	}
-=======
 	logger = logging.MustGetLogger("main")
->>>>>>> ae73898e
-
+
+	// GenesisSignatureStr hex string of genesis signature
+	GenesisSignatureStr = "eb10468d10054d15f2b6f8946cd46797779aa20a7617ceb4be884189f219bc9a164e56a5b9f7bec392a804ff3740210348d73db77a37adb542a8e08d429ac92700"
+	// GenesisAddressStr genesis address string
+	GenesisAddressStr = "2jBbGxZRGoQG1mqhPBnXnLTxK6oxsTf8os6"
 	// BlockchainPubkeyStr pubic key string
-	BlockchainPubkeyStr = ""
+	BlockchainPubkeyStr = "0328c576d3f420e7682058a981173a4b374c7cc5ff55bf394d3cf57059bbe6456a"
 	// BlockchainSeckeyStr empty private key string
 	BlockchainSeckeyStr = ""
-	// Name of the file containing trusted peer list (one-by-line)
-	TrustedPeerlistFileName = "connections.txt"
+
+	// GenesisTimestamp genesis block create unix time
+	GenesisTimestamp uint64 = 1426562704
+	// GenesisCoinVolume represents the coin capacity
+	GenesisCoinVolume uint64 = 100e12
+
+	// DefaultConnections the default trust node addresses
+	DefaultConnections = []string{
+		"118.178.135.93:6000",
+		"47.88.33.156:6000",
+		"121.41.103.148:6000",
+		"120.77.69.188:6000",
+		"104.237.142.206:6000",
+		"176.58.126.224:6000",
+		"172.104.85.6:6000",
+		"139.162.7.132:6000",
+	}
 )
 
 // Config records the node's configuration
@@ -136,15 +138,12 @@
 
 	RunMaster bool
 
-	GenesisSignature  cipher.Sig
-	GenesisTimestamp  uint64
-	GenesisCoinVolume uint64
-	GenesisAddress    cipher.Address
+	GenesisSignature cipher.Sig
+	GenesisTimestamp uint64
+	GenesisAddress   cipher.Address
 
 	BlockchainPubkey cipher.PubKey
 	BlockchainSeckey cipher.SecKey
-
-	DefaultConnections []string
 
 	/* Developer options */
 
@@ -161,40 +160,24 @@
 	DBPath       string
 	DBReadOnly   bool
 	Arbitrating  bool
-	RPCThreadNum uint   // rpc number
-	LogFmt       string // log format
+	RPCThreadNum uint // rpc number
 	Logtofile    bool
-	TestChain    bool
 	Logtogui     bool
 	LogBuffSize  int
 }
 
 func (c *Config) register() {
 	flag.BoolVar(&help, "help", false, "Show help")
-
-	flag.BoolVar(&c.DisablePEX, "disable-pex", c.DisablePEX,
-		"disable PEX peer discovery")
+	flag.BoolVar(&c.DisablePEX, "disable-pex", c.DisablePEX, "disable PEX peer discovery")
 	flag.BoolVar(&c.DownloadPeerList, "download-peerlist", c.DownloadPeerList, "download a peers.txt from -peerlist-url")
 	flag.StringVar(&c.PeerListURL, "peerlist-url", c.PeerListURL, "with -download-peerlist=true, download a peers.txt file from this url")
-<<<<<<< HEAD
-	flag.BoolVar(&c.DisableOutgoingConnections, "disable-outgoing",
-		c.DisableOutgoingConnections, "Don't make outgoing connections")
-	flag.BoolVar(&c.DisableIncomingConnections, "disable-incoming",
-		c.DisableIncomingConnections, "Don't make incoming connections")
-	flag.BoolVar(&c.DisableNetworking, "disable-networking",
-		c.DisableNetworking, "Disable all network activity")
-=======
 	flag.BoolVar(&c.DisableOutgoingConnections, "disable-outgoing", c.DisableOutgoingConnections, "Don't make outgoing connections")
 	flag.BoolVar(&c.DisableIncomingConnections, "disable-incoming", c.DisableIncomingConnections, "Don't make incoming connections")
 	flag.BoolVar(&c.DisableNetworking, "disable-networking", c.DisableNetworking, "Disable all network activity")
 	flag.BoolVar(&c.DisableWalletAPI, "disable-wallet-api", c.DisableWalletAPI, "Disable the wallet API")
 	flag.BoolVar(&c.DisableCSRF, "disable-csrf", c.DisableCSRF, "disable csrf check")
->>>>>>> ae73898e
 	flag.StringVar(&c.Address, "address", c.Address, "IP Address to run application on. Leave empty to default to a public interface")
 	flag.IntVar(&c.Port, "port", c.Port, "Port to run application on")
-
-	flag.BoolVar(&c.DisableWalletApi, "disable-wallet-api", c.DisableWalletApi, "Disable the wallet API")
-	flag.BoolVar(&c.DisableCSRF, "disable-csrf", c.DisableCSRF, "disable csrf check")
 
 	flag.BoolVar(&c.WebInterface, "web-interface", c.WebInterface, "enable the web interface")
 	flag.IntVar(&c.WebInterfacePort, "web-interface-port", c.WebInterfacePort, "port to serve web interface on")
@@ -225,8 +208,13 @@
 
 	// Key Configuration Data
 	flag.BoolVar(&c.RunMaster, "master", c.RunMaster, "run the daemon as blockchain master server")
+
 	flag.StringVar(&BlockchainPubkeyStr, "master-public-key", BlockchainPubkeyStr, "public key of the master chain")
 	flag.StringVar(&BlockchainSeckeyStr, "master-secret-key", BlockchainSeckeyStr, "secret key, set for master")
+
+	flag.StringVar(&GenesisAddressStr, "genesis-address", GenesisAddressStr, "genesis address")
+	flag.StringVar(&GenesisSignatureStr, "genesis-signature", GenesisSignatureStr, "genesis block signature")
+	flag.Uint64Var(&c.GenesisTimestamp, "genesis-timestamp", c.GenesisTimestamp, "genesis block timestamp")
 
 	flag.StringVar(&c.WalletDirectory, "wallet-dir", c.WalletDirectory, "location of the wallet files. Defaults to ~/.skycoin/wallet/")
 	flag.IntVar(&c.MaxOutgoingConnections, "max-outgoing-connections", 16, "The maximum outgoing connections allowed")
@@ -234,7 +222,6 @@
 	flag.DurationVar(&c.OutgoingConnectionsRate, "connection-rate", c.OutgoingConnectionsRate, "How often to make an outgoing connection")
 	flag.BoolVar(&c.LocalhostOnly, "localhost-only", c.LocalhostOnly, "Run on localhost and only connect to localhost peers")
 	flag.BoolVar(&c.Arbitrating, "arbitrating", c.Arbitrating, "Run node in arbitrating mode")
-	flag.BoolVar(&c.TestChain, "testchain", false, "Run node in test chain")
 	flag.BoolVar(&c.Logtogui, "logtogui", true, "log to gui")
 	flag.IntVar(&c.LogBuffSize, "logbufsize", c.LogBuffSize, "Log size saved in memeory for gui show")
 }
@@ -259,6 +246,8 @@
 	// Which address to serve on. Leave blank to automatically assign to a
 	// public interface
 	Address: "",
+	//gnet uses this for TCP incoming and outgoing
+	Port: 6000,
 	// MaxOutgoingConnections is the maximum outgoing connections allowed.
 	MaxOutgoingConnections: 16,
 	DownloadPeerList:       false,
@@ -270,6 +259,7 @@
 	//AddressVersion: "test",
 	// Remote web interface
 	WebInterface:             true,
+	WebInterfacePort:         6420,
 	WebInterfaceAddr:         "127.0.0.1",
 	WebInterfaceCert:         "",
 	WebInterfaceKey:          "",
@@ -277,16 +267,13 @@
 	PrintWebInterfaceAddress: false,
 
 	RPCInterface:     true,
+	RPCInterfacePort: 6430,
 	RPCInterfaceAddr: "127.0.0.1",
 	RPCThreadNum:     5,
 
 	LaunchBrowser: true,
-<<<<<<< HEAD
-
-=======
 	// Data directory holds app data -- defaults to ~/.skycoin
 	DataDirectory: filepath.Join(home, ".skycoin"),
->>>>>>> ae73898e
 	// Web GUI static resources
 	GUIDirectory: "./src/gui/static/",
 	// Logging
@@ -303,7 +290,13 @@
 	IdleTimeout:  120 * time.Second,
 
 	// Centralized network configuration
-	RunMaster: false,
+	RunMaster:        false,
+	BlockchainPubkey: cipher.PubKey{},
+	BlockchainSeckey: cipher.SecKey{},
+
+	GenesisAddress:   cipher.Address{},
+	GenesisTimestamp: GenesisTimestamp,
+	GenesisSignature: cipher.Sig{},
 
 	/* Developer options */
 
@@ -327,67 +320,33 @@
 		flag.Usage()
 		os.Exit(0)
 	}
-	if c.TestChain {
-		c.postProcess(TestChainCfg)
-		return
-	}
-
-	c.postProcess(MainChainCfg)
-}
-
-func (c *Config) postProcess(chaincfg ChainConfig) {
+	c.postProcess()
+}
+
+func (c *Config) postProcess() {
 	var err error
-	// if c.TestChain {
-	if chaincfg.GenesisSignature != "" {
-		c.GenesisSignature, err = cipher.SigFromHex(chaincfg.GenesisSignature)
+	if GenesisSignatureStr != "" {
+		c.GenesisSignature, err = cipher.SigFromHex(GenesisSignatureStr)
 		panicIfError(err, "Invalid Signature")
 	}
-
-	c.GenesisAddress, err = cipher.DecodeBase58Address(chaincfg.GenesisAddress)
-	panicIfError(err, "Invalid address")
-
+	if GenesisAddressStr != "" {
+		c.GenesisAddress, err = cipher.DecodeBase58Address(GenesisAddressStr)
+		panicIfError(err, "Invalid Address")
+	}
 	if BlockchainPubkeyStr != "" {
 		c.BlockchainPubkey, err = cipher.PubKeyFromHex(BlockchainPubkeyStr)
-	} else {
-		c.BlockchainPubkey, err = cipher.PubKeyFromHex(chaincfg.BlockchainPubkey)
-	}
-	panicIfError(err, "Invalid Pubkey")
-
-	c.GenesisTimestamp = chaincfg.GenesisTimestamp
-	c.GenesisCoinVolume = chaincfg.GenesisCoinVolume
-
-	c.Port = TestChainCfg.Port
-	c.WebInterfacePort = chaincfg.WebInterfacePort
-	c.RPCInterfacePort = chaincfg.RPCInterfacePort
-
-	if c.DataDirectory == "" {
-		c.DataDirectory = chaincfg.DataDirectory
-	}
-	c.LogFmt = chaincfg.LogFmt
-
-	// } else {
-	// if GenesisSignatureStr != "" {
-	// 	c.GenesisSignature, err = cipher.SigFromHex(GenesisSignatureStr)
-	// 	panicIfError(err, "Invalid Signature")
-	// }
-	// if GenesisAddressStr != "" {
-	// 	c.GenesisAddress, err = cipher.DecodeBase58Address(GenesisAddressStr)
-	// 	panicIfError(err, "Invalid Address")
-	// }
-	// if BlockchainPubkeyStr != "" {
-	// 	c.BlockchainPubkey, err = cipher.PubKeyFromHex(BlockchainPubkeyStr)
-	// 	panicIfError(err, "Invalid Pubkey")
-	// }
-	// }
-
+		panicIfError(err, "Invalid Pubkey")
+	}
 	if BlockchainSeckeyStr != "" {
 		c.BlockchainSeckey, err = cipher.SecKeyFromHex(BlockchainSeckeyStr)
 		panicIfError(err, "Invalid Seckey")
 		BlockchainSeckeyStr = ""
 	}
+	if BlockchainSeckeyStr != "" {
+		c.BlockchainSeckey = cipher.SecKey{}
+	}
 
 	c.DataDirectory, err = file.InitDataDir(c.DataDirectory)
-	logger.Info("Loading node config from %v", c.DataDirectory)
 	panicIfError(err, "Invalid DataDirectory")
 
 	if c.WebInterfaceCert == "" {
@@ -409,26 +368,10 @@
 		// Run in arbitrating mode if the node is master
 		c.Arbitrating = true
 	}
-<<<<<<< HEAD
-	if c.TestChain {
-		// Never download peers list if running testnet
-		c.DownloadPeerList = false
-		c.PeerListURL = ""
-
-		// Force load default connections from file in data dir
-		c.DefaultConnections = loadDefaultConnections(c.DataDirectory)
-		if len(c.DefaultConnections) == 0 {
-			logger.Info("Unable to load dafault connections from %v", c.DataDirectory)
-			c.DefaultConnections = chaincfg.DefaultConnections
-		}
-	} else {
-		c.DefaultConnections = chaincfg.DefaultConnections
-=======
 
 	// Don't open browser to load wallets if wallet apis are disabled.
 	if c.DisableWalletAPI {
 		c.LaunchBrowser = false
->>>>>>> ae73898e
 	}
 }
 
@@ -513,47 +456,6 @@
 	return s, nil
 }
 
-<<<<<<< HEAD
-// init logging settings
-func initLogging(dataDir string, level string, color bool, logfmt string, logtofile bool) (func(), error) {
-	logCfg := logging.DevLogConfig(logModules)
-	logCfg.Format = logfmt
-	logCfg.Colors = color
-	logCfg.Level = level
-
-	var fd *os.File
-	if logtofile {
-		logDir := filepath.Join(dataDir, "logs")
-		if err := createDirIfNotExist(logDir); err != nil {
-			log.Println("initial logs folder failed", err)
-			return nil, fmt.Errorf("init log folder fail, %v", err)
-		}
-
-		// open log file
-		tf := "2006-01-02-030405"
-		logfile := filepath.Join(logDir,
-			fmt.Sprintf("%s-v%s.log", time.Now().Format(tf), Version))
-		var err error
-		fd, err = os.OpenFile(logfile, os.O_RDWR|os.O_CREATE, 0666)
-		if err != nil {
-			return nil, err
-		}
-
-		logCfg.Output = io.MultiWriter(os.Stdout, fd)
-	}
-
-	logCfg.InitLogger()
-
-	return func() {
-		logger.Info("Log file closed")
-		if fd != nil {
-			fd.Close()
-		}
-	}, nil
-}
-
-=======
->>>>>>> ae73898e
 func initProfiling(httpProf, profileCPU bool, profileCPUFile string) {
 	if profileCPU {
 		f, err := os.Create(profileCPUFile)
@@ -568,26 +470,6 @@
 			log.Println(http.ListenAndServe("localhost:6060", nil))
 		}()
 	}
-}
-
-func loadDefaultConnections(dataDirectory string) []string {
-	connections := make([]string, 0)
-	fp := filepath.Join(dataDirectory, TrustedPeerlistFileName)
-	fo, err := os.Open(fp)
-	if err != nil {
-		logger.Warning("Unable to open default connections file from %v\n%v",
-			fp, err)
-		return connections
-	}
-	defer fo.Close()
-
-	input := bufio.NewScanner(fo)
-	for input.Scan() {
-		strAddress := input.Text()
-		// TODO: Validate addresses
-		connections = append(connections, strAddress)
-	}
-	return connections
 }
 
 func configureDaemon(c *Config) daemon.Config {
@@ -620,7 +502,7 @@
 	dc.Visor.Config.GenesisAddress = c.GenesisAddress
 	dc.Visor.Config.GenesisSignature = c.GenesisSignature
 	dc.Visor.Config.GenesisTimestamp = c.GenesisTimestamp
-	dc.Visor.Config.GenesisCoinVolume = c.GenesisCoinVolume
+	dc.Visor.Config.GenesisCoinVolume = GenesisCoinVolume
 	dc.Visor.Config.DBPath = c.DBPath
 	dc.Visor.Config.DBReadOnly = c.DBReadOnly
 	dc.Visor.Config.Arbitrating = c.Arbitrating
@@ -660,15 +542,6 @@
 
 	initProfiling(c.HTTPProf, c.ProfileCPU, c.ProfileCPUFile)
 
-<<<<<<< HEAD
-	closelog, err := initLogging(c.DataDirectory, c.LogLevel, c.ColorLog, c.LogFmt, c.Logtofile)
-	if err != nil {
-		fmt.Println(err)
-		return
-	}
-
-=======
->>>>>>> ae73898e
 	var wg sync.WaitGroup
 
 	// If the user Ctrl-C's, shutdown properly
@@ -697,14 +570,13 @@
 		return
 	}
 
-	d, err := daemon.NewDaemon(dconf, db, c.DefaultConnections)
+	d, err := daemon.NewDaemon(dconf, db, DefaultConnections)
 	if err != nil {
 		logger.Error(err)
 		return
 	}
 
 	var rpc *webrpc.WebRPC
-	// start the webrpc
 	if c.RPCInterface {
 		rpcAddr := fmt.Sprintf("%v:%v", c.RPCInterfaceAddr, c.RPCInterfacePort)
 		rpc, err = webrpc.New(rpcAddr, webrpc.Config{
@@ -915,75 +787,4 @@
 	}
 
 	return os.Mkdir(dir, 0777)
-}
-
-// ChainConfig blockchain config info
-type ChainConfig struct {
-	// GenesisSignature genesis signature
-	GenesisSignature string
-	// GenesisAddressStr genesis address
-	GenesisAddress string
-	// BlockchainPubkeyStr blockchain pubkey
-	BlockchainPubkey string
-	// BlockchainSeckey blockchain seckey
-	BlockchainSeckey string
-	// GenesisTimestamp genesis block create unix time
-	GenesisTimestamp uint64
-	// GenesisCoinVolume represents the coin capacity
-	GenesisCoinVolume uint64
-	// Port node port
-	Port int
-	// Web interface port http api service port
-	WebInterfacePort int
-	// RPC interface port
-	RPCInterfacePort int
-	// Data directory
-	DataDirectory string
-	// DefaultConnections the default trust node addresses
-	DefaultConnections []string
-	// LogFmt log format
-	LogFmt string
-}
-
-// MainChainCfg main chain config info
-var MainChainCfg = ChainConfig{
-	GenesisSignature:  "eb10468d10054d15f2b6f8946cd46797779aa20a7617ceb4be884189f219bc9a164e56a5b9f7bec392a804ff3740210348d73db77a37adb542a8e08d429ac92700",
-	GenesisAddress:    "2jBbGxZRGoQG1mqhPBnXnLTxK6oxsTf8os6",
-	BlockchainPubkey:  "0328c576d3f420e7682058a981173a4b374c7cc5ff55bf394d3cf57059bbe6456a",
-	BlockchainSeckey:  "",
-	GenesisTimestamp:  1426562704,
-	GenesisCoinVolume: 100e12,
-	Port:              6000,
-	WebInterfacePort:  6420,
-	RPCInterfacePort:  6430,
-	DataDirectory:     ".skycoin",
-	LogFmt:            "[skycoin.%{module}:%{level}] %{message}",
-	DefaultConnections: []string{
-		"118.178.135.93:6000",
-		"47.88.33.156:6000",
-		"121.41.103.148:6000",
-		"120.77.69.188:6000",
-		"104.237.142.206:6000",
-		"176.58.126.224:6000",
-		"172.104.85.6:6000",
-		"139.162.7.132:6000",
-	},
-}
-
-// TestChainCfg test chain config info
-var TestChainCfg = ChainConfig{
-	GenesisSignature:  "07f46ce7502147a97f2fb32c7c1e66638af851c1cb532d893f1f360bb4ab1ccf0656f2f358695e8cb752e05080af69c8f44b0d72610bd11e3fb028ecdcfed2ea01",
-	GenesisAddress:    "F5k1VyFHZGJgQADWpmMEW8Se2HNidFm9k3",
-	BlockchainPubkey:  "03b2595c36f542bf4d3cf347327fef1e21cbe0600c281efed5f673eb0c77298e4c",
-	BlockchainSeckey:  "",
-	GenesisTimestamp:  1505801448,
-	GenesisCoinVolume: 100e12,
-	Port:              16000,
-	WebInterfacePort:  16420,
-	RPCInterfacePort:  16430,
-	DataDirectory:     ".skycoin-testnet",
-	LogFmt:            "[skycoin.testnet.%{module}:%{level}] %{message}",
-	DefaultConnections: []string{
-		"139.162.33.154:16000",
-	},
 }