--- conflicted
+++ resolved
@@ -42,23 +42,7 @@
 
 	help = false
 
-<<<<<<< HEAD
 	logger = logging.MustGetLogger("main")
-=======
-	logger     = logging.MustGetLogger("main")
-	logModules = []string{
-		"main",
-		"daemon",
-		"coin",
-		"gui",
-		"file",
-		"visor",
-		"wallet",
-		"gnet",
-		"pex",
-		"webrpc",
-	}
->>>>>>> b640f7f8
 
 	// BlockchainPubkeyStr pubic key string
 	BlockchainPubkeyStr = ""
@@ -169,27 +153,13 @@
 	ProfileCPUFile string
 	// HTTP profiling interface (see http://golang.org/pkg/net/http/pprof/)
 	HTTPProf bool
-<<<<<<< HEAD
 
 	DBPath      string
 	DBReadOnly  bool
 	Arbitrating bool
 	LogToFile   bool
 	Version     bool // show node version
-=======
-	// Will force it to connect to this ip:port, instead of waiting for it
-	// to show up as a peer
-	ConnectTo string
-
-	DBPath       string
-	Arbitrating  bool
-	RPCThreadNum uint   // rpc number
-	LogFmt       string // log format
-	Logtofile    bool
 	TestChain    bool
-	Logtogui     bool
-	LogBuffSize  int
->>>>>>> b640f7f8
 }
 
 func (c *Config) register() {
@@ -199,22 +169,13 @@
 		"disable PEX peer discovery")
 	flag.BoolVar(&c.DownloadPeerList, "download-peerlist", c.DownloadPeerList, "download a peers.txt from -peerlist-url")
 	flag.StringVar(&c.PeerListURL, "peerlist-url", c.PeerListURL, "with -download-peerlist=true, download a peers.txt file from this url")
-<<<<<<< HEAD
-	flag.BoolVar(&c.DisableOutgoingConnections, "disable-outgoing", c.DisableOutgoingConnections, "Don't make outgoing connections")
-	flag.BoolVar(&c.DisableIncomingConnections, "disable-incoming", c.DisableIncomingConnections, "Don't make incoming connections")
-	flag.BoolVar(&c.DisableNetworking, "disable-networking", c.DisableNetworking, "Disable all network activity")
+	flag.BoolVar(&c.DisableOutgoingConnections, "disable-outgoing",
+		c.DisableOutgoingConnections, "Don't make outgoing connections")
+	flag.BoolVar(&c.DisableIncomingConnections, "disable-incoming",
 	flag.BoolVar(&c.EnableWalletAPI, "enable-wallet-api", c.EnableWalletAPI, "Enable the wallet API")
 	flag.BoolVar(&c.EnableGUI, "enable-gui", c.EnableGUI, "Enable GUI")
 	flag.BoolVar(&c.DisableCSRF, "disable-csrf", c.DisableCSRF, "disable CSRF check")
 	flag.BoolVar(&c.EnableSeedAPI, "enable-seed-api", c.EnableSeedAPI, "enable /wallet/seed api")
-=======
-	flag.BoolVar(&c.DisableOutgoingConnections, "disable-outgoing",
-		c.DisableOutgoingConnections, "Don't make outgoing connections")
-	flag.BoolVar(&c.DisableIncomingConnections, "disable-incoming",
-		c.DisableIncomingConnections, "Don't make incoming connections")
-	flag.BoolVar(&c.DisableNetworking, "disable-networking",
-		c.DisableNetworking, "Disable all network activity")
->>>>>>> b640f7f8
 	flag.StringVar(&c.Address, "address", c.Address, "IP Address to run application on. Leave empty to default to a public interface")
 	flag.IntVar(&c.Port, "port", c.Port, "Port to run application on")
 
@@ -258,14 +219,9 @@
 	flag.DurationVar(&c.OutgoingConnectionsRate, "connection-rate", c.OutgoingConnectionsRate, "How often to make an outgoing connection")
 	flag.BoolVar(&c.LocalhostOnly, "localhost-only", c.LocalhostOnly, "Run on localhost and only connect to localhost peers")
 	flag.BoolVar(&c.Arbitrating, "arbitrating", c.Arbitrating, "Run node in arbitrating mode")
-<<<<<<< HEAD
 	flag.StringVar(&c.WalletCryptoType, "wallet-crypto-type", c.WalletCryptoType, "wallet crypto type. Can be sha256-xor or scrypt-chacha20poly1305")
+	flag.BoolVar(&c.TestChain, "testchain", false, "Run node in test chain")
 	flag.BoolVar(&c.Version, "version", false, "show node version")
-=======
-	flag.BoolVar(&c.TestChain, "testchain", false, "Run node in test chain")
-	flag.BoolVar(&c.Logtogui, "logtogui", true, "log to gui")
-	flag.IntVar(&c.LogBuffSize, "logbufsize", c.LogBuffSize, "Log size saved in memeory for gui show")
->>>>>>> b640f7f8
 }
 
 var home = file.UserHome()
@@ -309,20 +265,11 @@
 	WebInterfaceHTTPS:        false,
 	PrintWebInterfaceAddress: false,
 
-<<<<<<< HEAD
 	RPCInterface: true,
 
 	LaunchBrowser: false,
-	// Data directory holds app data -- defaults to ~/.skycoin
+
 	DataDirectory: filepath.Join(home, ".skycoin"),
-=======
-	RPCInterface:     true,
-	RPCInterfaceAddr: "127.0.0.1",
-	RPCThreadNum:     5,
-
-	LaunchBrowser: true,
-
->>>>>>> b640f7f8
 	// Web GUI static resources
 	GUIDirectory: "./src/gui/static/",
 	// Logging
@@ -471,8 +418,6 @@
 		// Run in arbitrating mode if the node is master
 		c.Arbitrating = true
 	}
-<<<<<<< HEAD
-=======
 	if c.TestChain {
 		// Never download peers list if running testnet
 		c.DownloadPeerList = false
@@ -487,8 +432,6 @@
 	} else {
 		c.DefaultConnections = chaincfg.DefaultConnections
 	}
-}
->>>>>>> b640f7f8
 
 	// Don't open browser to load wallets if wallet APIs are disabled.
 	if !c.EnableWalletAPI {
@@ -541,29 +484,12 @@
 	return s, nil
 }
 
-<<<<<<< HEAD
 func initLogFile(dataDir string) (*os.File, error) {
 	logDir := filepath.Join(dataDir, "logs")
 	if err := createDirIfNotExist(logDir); err != nil {
 		logger.Errorf("createDirIfNotExist(%s) failed: %v", logDir, err)
 		return nil, fmt.Errorf("createDirIfNotExist(%s) failed: %v", logDir, err)
 	}
-=======
-// init logging settings
-func initLogging(dataDir string, level string, color bool, logfmt string, logtofile bool) (func(), error) {
-	logCfg := logging.DevLogConfig(logModules)
-	logCfg.Format = logfmt
-	logCfg.Colors = color
-	logCfg.Level = level
-
-	var fd *os.File
-	if logtofile {
-		logDir := filepath.Join(dataDir, "logs")
-		if err := createDirIfNotExist(logDir); err != nil {
-			log.Println("initial logs folder failed", err)
-			return nil, fmt.Errorf("init log folder fail, %v", err)
-		}
->>>>>>> b640f7f8
 
 	// open log file
 	tf := "2006-01-02-030405"
@@ -728,15 +654,6 @@
 
 	initProfiling(c.HTTPProf, c.ProfileCPU, c.ProfileCPUFile)
 
-<<<<<<< HEAD
-=======
-	closelog, err := initLogging(c.DataDirectory, c.LogLevel, c.ColorLog, c.LogFmt, c.Logtofile)
-	if err != nil {
-		fmt.Println(err)
-		return
-	}
-
->>>>>>> b640f7f8
 	var wg sync.WaitGroup
 
 	quit := make(chan struct{})
@@ -757,7 +674,6 @@
 		return
 	}
 
-<<<<<<< HEAD
 	if c.ResetCorruptDB {
 		// Check the database integrity and recreate it if necessary
 		logger.Info("Checking database and resetting if corrupted")
@@ -783,25 +699,6 @@
 	if err != nil {
 		logger.Error(err)
 		goto earlyShutdown
-=======
-	d, err := daemon.NewDaemon(dconf, db, c.DefaultConnections)
-	if err != nil {
-		logger.Error("%v", err)
-		return
-	}
-
-	var rpc *webrpc.WebRPC
-	// start the webrpc
-	if c.RPCInterface {
-		rpcAddr := fmt.Sprintf("%v:%v", c.RPCInterfaceAddr, c.RPCInterfacePort)
-		rpc, err = webrpc.New(rpcAddr, d.Gateway)
-		if err != nil {
-			logger.Error("%v", err)
-			return
-		}
-		rpc.ChanBuffSize = 1000
-		rpc.WorkerNum = c.RPCThreadNum
->>>>>>> b640f7f8
 	}
 
 	if c.WebInterface {
