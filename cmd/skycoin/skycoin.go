<<<<<<< HEAD
package main
=======
/*
skycoin daemon
*/
package main

/*
CODE GENERATED AUTOMATICALLY WITH FIBER COIN CREATOR
AVOID EDITING THIS MANUALLY
*/

import (
	"flag"
	_ "net/http/pprof"
	"os"

	"github.com/skycoin/skycoin/src/readable"
	"github.com/skycoin/skycoin/src/skycoin"
	"github.com/skycoin/skycoin/src/util/logging"
)

var (
	// Version of the node. Can be set by -ldflags
	Version = "0.25.1-dev"
	// Commit ID. Can be set by -ldflags
	Commit = ""
	// Branch name. Can be set by -ldflags
	Branch = ""
	// ConfigMode (possible values are "", "STANDALONE_CLIENT").
	// This is used to change the default configuration.
	// Can be set by -ldflags
	ConfigMode = ""

	logger = logging.MustGetLogger("main")

	// CoinName name of coin
	CoinName = "skycoin"

	// GenesisSignatureStr hex string of genesis signature
	GenesisSignatureStr = "eb10468d10054d15f2b6f8946cd46797779aa20a7617ceb4be884189f219bc9a164e56a5b9f7bec392a804ff3740210348d73db77a37adb542a8e08d429ac92700"
	// GenesisAddressStr genesis address string
	GenesisAddressStr = "2jBbGxZRGoQG1mqhPBnXnLTxK6oxsTf8os6"
	// BlockchainPubkeyStr pubic key string
	BlockchainPubkeyStr = "0328c576d3f420e7682058a981173a4b374c7cc5ff55bf394d3cf57059bbe6456a"
	// BlockchainSeckeyStr empty private key string
	BlockchainSeckeyStr = ""

	// GenesisTimestamp genesis block create unix time
	GenesisTimestamp uint64 = 1426562704
	// GenesisCoinVolume represents the coin capacity
	GenesisCoinVolume uint64 = 100000000000000

	// DefaultConnections the default trust node addresses
	DefaultConnections = []string{
		"118.178.135.93:6000",
		"47.88.33.156:6000",
		"121.41.103.148:6000",
		"104.237.142.206:6000",
		"176.58.126.224:6000",
		"172.104.85.6:6000",
		"139.162.7.132:6000",
		"139.162.39.186:6000",
		"45.33.111.142:6000",
		"109.237.27.172:6000",
		"172.104.41.14:6000",
	}

	nodeConfig = skycoin.NewNodeConfig(ConfigMode, skycoin.NodeParameters{
		CoinName:                       CoinName,
		GenesisSignatureStr:            GenesisSignatureStr,
		GenesisAddressStr:              GenesisAddressStr,
		GenesisCoinVolume:              GenesisCoinVolume,
		GenesisTimestamp:               GenesisTimestamp,
		BlockchainPubkeyStr:            BlockchainPubkeyStr,
		BlockchainSeckeyStr:            BlockchainSeckeyStr,
		DefaultConnections:             DefaultConnections,
		PeerListURL:                    "https://downloads.skycoin.net/blockchain/peers.txt",
		Port:                           6000,
		WebInterfacePort:               6420,
		DataDirectory:                  "$HOME/.skycoin",
		UnconfirmedBurnFactor:          2,
		UnconfirmedMaxTransactionSize:  32768,
		UnconfirmedMaxDropletPrecision: 3,
		CreateBlockBurnFactor:          2,
		CreateBlockMaxTransactionSize:  32768,
		CreateBlockMaxDropletPrecision: 3,
		MaxBlockSize:                   32768,
	})

	parseFlags = true
)

func init() {
	nodeConfig.RegisterFlags()
}

func main() {
	if parseFlags {
		flag.Parse()
	}

	// create a new fiber coin instance
	coin := skycoin.NewCoin(skycoin.Config{
		Node: nodeConfig,
		Build: readable.BuildInfo{
			Version: Version,
			Commit:  Commit,
			Branch:  Branch,
		},
	}, logger)

	// parse config values
	if err := coin.ParseConfig(); err != nil {
		logger.Error(err)
		os.Exit(1)
	}

	// run fiber coin node
	if err := coin.Run(); err != nil {
		os.Exit(1)
	}
}
>>>>>>> 3ab7a418
<|MERGE_RESOLUTION|>--- conflicted
+++ resolved
@@ -1,10 +1,5 @@
-<<<<<<< HEAD
 package main
-=======
-/*
-skycoin daemon
-*/
-package main
+
 
 /*
 CODE GENERATED AUTOMATICALLY WITH FIBER COIN CREATOR
@@ -121,5 +116,4 @@
 	if err := coin.Run(); err != nil {
 		os.Exit(1)
 	}
-}
->>>>>>> 3ab7a418
+}