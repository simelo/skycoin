--- conflicted
+++ resolved
@@ -614,41 +614,6 @@
 		return
 	}
 
-<<<<<<< HEAD
-	_, err = initLogging(c.DataDirectory, c.LogLevel, c.ColorLog, c.Logtofile, c.Logtogui, &d.LogBuff)
-	if err != nil {
-		fmt.Println(err)
-		return
-	}
-	if c.Logtogui {
-		go func(buf *bytes.Buffer, quit chan struct{}) {
-			for {
-				select {
-				case <-quit:
-					logger.Info("Logbuff service closed normally")
-					return
-				case <-time.After(1 * time.Second): //insure logbuff size not exceed required size, like lru
-					for buf.Len() > c.LogBuffSize {
-						_, err := buf.ReadString(byte('\n')) //discard one line
-						if err != nil {
-							continue
-						}
-					}
-				}
-			}
-		}(&d.LogBuff, quit)
-	}
-
-	errC := make(chan error, 1)
-
-	wg.Add(1)
-	go func() {
-		defer wg.Done()
-		d.Run()
-	}()
-
-=======
->>>>>>> 01b96d8c
 	var rpc *webrpc.WebRPC
 	if c.RPCInterface {
 		rpcAddr := fmt.Sprintf("%v:%v", c.RPCInterfaceAddr, c.RPCInterfacePort)
@@ -677,20 +642,6 @@
 			return
 		}
 	}
-<<<<<<< HEAD
-	////had to
-	if c.WebInterface {
-		var err error
-		if c.WebInterfaceHTTPS {
-			// Verify cert/key parameters, and if neither exist, create them
-			errs := cert.CreateCertIfNotExists(host, c.WebInterfaceCert, c.WebInterfaceKey, "Skycoind")
-			if err != nil && len(errs.Error()) != 0 {////had to modify this here
-				logger.Error(errs.Error())
-			}
-				logger.Error("gui.CreateCertIfNotExists failure")
-				return
-			}
-=======
 
 	// POTENTIALLY UNSAFE CODE -- See https://github.com/skycoin/skycoin/issues/838
 	// closelog, err := initLogging(c.DataDirectory, c.LogLevel, c.ColorLog, c.Logtofile, c.Logtogui, &d.LogBuff)
@@ -718,7 +669,6 @@
 	// }
 
 	errC := make(chan error, 10)
->>>>>>> 01b96d8c
 
 	wg.Add(1)
 	go func() {
