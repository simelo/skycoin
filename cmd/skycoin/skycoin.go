--- conflicted
+++ resolved
@@ -165,7 +165,6 @@
 
 func (c *Config) register() {
 	flag.BoolVar(&help, "help", false, "Show help")
-<<<<<<< HEAD
 	flag.BoolVar(&c.DisablePEX, "disable-pex", c.DisablePEX,
 		"disable PEX peer discovery")
 	flag.BoolVar(&c.DisableOutgoingConnections, "disable-outgoing",
@@ -174,19 +173,9 @@
 		c.DisableIncomingConnections, "Don't make incoming connections")
 	flag.BoolVar(&c.DisableNetworking, "disable-networking",
 		c.DisableNetworking, "Disable all network activity")
+	flag.BoolVar(&c.DisableCSRF, "disable-csrf", c.DisableCSRF, "disable csrf check")
 	flag.StringVar(&c.Address, "address", c.Address,
 		"IP Address to run application on. Leave empty to default to a public interface")
-=======
-	flag.BoolVar(&c.DisablePEX, "disable-pex", c.DisablePEX, "disable PEX peer discovery")
-	flag.BoolVar(&c.DownloadPeerList, "download-peerlist", c.DownloadPeerList, "download a peers.txt from -peerlist-url")
-	flag.StringVar(&c.PeerListURL, "peerlist-url", c.PeerListURL, "with -download-peerlist=true, download a peers.txt file from this url")
-	flag.BoolVar(&c.DisableOutgoingConnections, "disable-outgoing", c.DisableOutgoingConnections, "Don't make outgoing connections")
-	flag.BoolVar(&c.DisableIncomingConnections, "disable-incoming", c.DisableIncomingConnections, "Don't make incoming connections")
-	flag.BoolVar(&c.DisableNetworking, "disable-networking", c.DisableNetworking, "Disable all network activity")
-	flag.BoolVar(&c.DisableWalletApi, "disable-wallet-api", c.DisableWalletApi, "Disable the wallet API")
-	flag.BoolVar(&c.DisableCSRF, "disable-csrf", c.DisableCSRF, "disable csrf check")
-	flag.StringVar(&c.Address, "address", c.Address, "IP Address to run application on. Leave empty to default to a public interface")
->>>>>>> 5ac01085
 	flag.IntVar(&c.Port, "port", c.Port, "Port to run application on")
 
 	flag.BoolVar(&c.WebInterface, "web-interface", c.WebInterface, "enable the web interface")
@@ -377,7 +366,10 @@
 		c.DBPath = filepath.Join(c.DataDirectory, "data.db")
 	}
 
-<<<<<<< HEAD
+	if c.RunMaster {
+		// Run in arbitrating mode if the node is master
+		c.Arbitrating = true
+	}
 	if c.TestChain {
 		// Never download peers list if running testnet
 		c.DownloadPeerList = false
@@ -391,11 +383,6 @@
 		}
 	} else {
 		c.DefaultConnections = chaincfg.DefaultConnections
-=======
-	if c.RunMaster {
-		// Run in arbitrating mode if the node is master
-		c.Arbitrating = true
->>>>>>> 5ac01085
 	}
 }
 
