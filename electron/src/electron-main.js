'use strict'

const { app, Menu, BrowserWindow, dialog, shell, session } = require('electron');

const path = require('path');

const childProcess = require('child_process');

const cwd = require('process').cwd();

const axios = require('axios');

// This adds refresh and devtools console keybindings
// Page can refresh with cmd+r, ctrl+r, F5
// Devtools can be toggled with cmd+alt+i, ctrl+shift+i, F12
require('electron-debug')({enabled: true, showDevTools: false});
require('electron-context-menu')({});


global.eval = function() { throw new Error('bad!!'); }

const port = Math.floor(Math.random() * (64511)) + 1024;
const defaultURL = 'http://127.0.0.1:'+port+'/';
let currentURL;

// Force everything localhost, in case of a leak
app.commandLine.appendSwitch('host-rules', 'MAP * 127.0.0.1, EXCLUDE api.coinmarketcap.com, api.github.com');
app.commandLine.appendSwitch('ssl-version-fallback-min', 'tls1.2');
app.commandLine.appendSwitch('--no-proxy-server');
app.setAsDefaultProtocolClient('skycoin');



// Keep a global reference of the window object, if you don't, the window will
// be closed automatically when the JavaScript object is garbage collected.
let win;

var skycoin = null;

function startSkycoin() {
  console.log('Starting skycoin from electron');

  if (skycoin) {
    console.log('Skycoin already running');
    app.emit('skycoin-ready');
    return
  }

  var reset = () => {
    skycoin = null;
  }

  // Resolve skycoin binary location
  var appPath = app.getPath('exe');
  var exe = (() => {
    switch (process.platform) {
      case 'darwin':
        return path.join(appPath, '../../Resources/app/skycoin');
      case 'win32':
        // Use only the relative path on windows due to short path length
        // limits
        return './resources/app/skycoin.exe';
      case 'linux':
        return path.join(path.dirname(appPath), './resources/app/skycoin');
      default:
        return './resources/app/skycoin';
    }
  })()

  var args = [
    '-launch-browser=false',
    '-gui-dir=' + path.dirname(exe),
    '-color-log=false', // must be disabled for web interface detection
    '-logtofile=true',
    '-download-peerlist=true',
    '-enable-seed-api=true',
    '-enable-wallet-api=true',
    '-rpc-interface=false',
<<<<<<< HEAD
    "-disable-csrf=false",
    '-web-interface-port='+port
=======
    '-disable-csrf=false',
    '-reset-corrupt-db=true',
    '-enable-gui=true'
>>>>>>> f791766e
    // will break
    // broken (automatically generated certs do not work):
    // '-web-interface-https=true',
  ]
  skycoin = childProcess.spawn(exe, args);

  skycoin.on('error', (e) => {
    dialog.showErrorBox('Failed to start skycoin', e.toString());
    app.quit();
  });

  skycoin.stdout.on('data', (data) => {
    console.log(data.toString());
    // Scan for the web URL string
    if (currentURL) {
      return
    }
    const marker = 'Starting web interface on ';
    var i = data.indexOf(marker);
    if (i === -1) {
      return
    }
    currentURL = defaultURL;
    app.emit('skycoin-ready', { url: currentURL });
  });

  skycoin.stderr.on('data', (data) => {
    console.log(data.toString());
  });

  skycoin.on('close', (code) => {
    // log.info('Skycoin closed');
    console.log('Skycoin closed');
    reset();
  });

  skycoin.on('exit', (code) => {
    // log.info('Skycoin exited');
    console.log('Skycoin exited');
    reset();
  });
}

function createWindow(url) {
  if (!url) {
    url = defaultURL;
  }

  // To fix appImage doesn't show icon in dock issue.
  var appPath = app.getPath('exe');
  var iconPath = (() => {
    switch (process.platform) {
      case 'linux':
        return path.join(path.dirname(appPath), './resources/icon512x512.png');
    }
  })()

  // Create the browser window.
  win = new BrowserWindow({
    width: 1200,
    height: 900,
    title: 'Skycoin',
    icon: iconPath,
    nodeIntegration: false,
    webPreferences: {
      webgl: false,
      webaudio: false,
      contextIsolation: true,
      webviewTag: false,
      nodeIntegration: false,
      nodeIntegrationInWorker: false,
      allowRunningInsecureContent: false,
      webSecurity: true,
      plugins: false,
    },
  });

  // patch out eval
  win.eval = global.eval;
  win.webContents.executeJavaScript('window.eval = 0;');

  const ses = win.webContents.session
  ses.clearCache(function () {
    console.log('Cleared the caching of the skycoin wallet.');
  });

  ses.clearStorageData([], function() {
    console.log('Cleared the stored cached data');
  });

  win.loadURL(url);

  // Open the DevTools.
  // win.webContents.openDevTools();

  // Emitted when the window is closed.
  win.on('closed', () => {
    // Dereference the window object, usually you would store windows
    // in an array if your app supports multi windows, this is the time
    // when you should delete the corresponding element.
    win = null;
  });

  win.webContents.on('will-navigate', function(e, url) {
    e.preventDefault();
    require('electron').shell.openExternal(url);
  });

  // create application's main menu
  var template = [{
    label: 'Skycoin',
    submenu: [
      { label: 'Quit', accelerator: 'Command+Q', click: function() { app.quit(); } }
    ]
  }, {
    label: 'Edit',
    submenu: [
      { label: 'Undo', accelerator: 'CmdOrCtrl+Z', selector: 'undo:' },
      { label: 'Redo', accelerator: 'Shift+CmdOrCtrl+Z', selector: 'redo:' },
      { type: 'separator' },
      { label: 'Cut', accelerator: 'CmdOrCtrl+X', selector: 'cut:' },
      { label: 'Copy', accelerator: 'CmdOrCtrl+C', selector: 'copy:' },
      { label: 'Paste', accelerator: 'CmdOrCtrl+V', selector: 'paste:' },
      { label: 'Select All', accelerator: 'CmdOrCtrl+A', selector: 'selectAll:' }
    ]
  }, {
    label: 'Show',
    submenu: [
      {
        label: 'Wallets folder',
        click: () => shell.showItemInFolder(walletsFolder),
      },
      {
        label: 'Logs folder',
        click: () => shell.showItemInFolder(walletsFolder.replace('wallets', 'logs')),
      },
      {
        label: 'DevTools',
        accelerator: process.platform === 'darwin' ? 'Alt+Command+I' : 'Ctrl+Shift+I',
        click: (item, focusedWindow) => {
          if (focusedWindow) {
            focusedWindow.toggleDevTools();
          }
        }
      },
    ]
  }];

  Menu.setApplicationMenu(Menu.buildFromTemplate(template));

  session
    .fromPartition('')
    .setPermissionRequestHandler((webContents, permission, callback) => {
      return callback(false);
    });
}

// Enforce single instance
const alreadyRunning = app.makeSingleInstance((commandLine, workingDirectory) => {
  // Someone tried to run a second instance, we should focus our window.
  if (win) {
    if (win.isMinimized()) {
      win.restore();
    }
    win.focus();
  } else {
    createWindow(currentURL || defaultURL);
  }
});

if (alreadyRunning) {
  app.quit();
  return;
}

let walletsFolder = null;

// This method will be called when Electron has finished
// initialization and is ready to create browser windows.
// Some APIs can only be used after this event occurs.
app.on('ready', startSkycoin);

app.on('skycoin-ready', (e) => {
  createWindow(e.url);

  axios
    .get(defaultURL + 'wallets/folderName')
    .then(response => walletsFolder = response.data.address)
    .catch(() => {});
});

// Quit when all windows are closed.
app.on('window-all-closed', () => {
  // On OS X it is common for applications and their menu bar
  // to stay active until the user quits explicitly with Cmd + Q
  if (process.platform !== 'darwin') {
    app.quit();
  }
});

app.on('activate', () => {
  // On OS X it's common to re-create a window in the app when the
  // dock icon is clicked and there are no other windows open.
  if (win === null) {
    createWindow();
  }
});

app.on('will-quit', () => {
  if (skycoin) {
    skycoin.kill('SIGINT');
  }
});

app.on('web-contents-created', (event, contents) => {
  contents.on('will-attach-webview', (event, webPreferences, params) => {
    // Strip away preload scripts if unused or verify their location is legitimate
    delete webPreferences.preload
    delete webPreferences.preloadURL

    // Disable Node.js integration
    webPreferences.nodeIntegration = false

    // Verify URL being loaded
    if (!params.src.startsWith(url)) {
      event.preventDefault();
    }
  });
});<|MERGE_RESOLUTION|>--- conflicted
+++ resolved
@@ -76,14 +76,10 @@
     '-enable-seed-api=true',
     '-enable-wallet-api=true',
     '-rpc-interface=false',
-<<<<<<< HEAD
-    "-disable-csrf=false",
-    '-web-interface-port='+port
-=======
     '-disable-csrf=false',
     '-reset-corrupt-db=true',
-    '-enable-gui=true'
->>>>>>> f791766e
+    '-enable-gui=true',
+    '-web-interface-port='+port
     // will break
     // broken (automatically generated certs do not work):
     // '-web-interface-https=true',
