
#include <stdio.h>

<<<<<<< HEAD
#include "skytypes.h"
#include "libskycoin.h"
=======
#include "skycriterion.h"
>>>>>>> 9fcd213a

#ifndef LIBSKY_TESTING_H
#define LIBSKY_TESTING_H

void * registerMemCleanup(void *p);
<<<<<<< HEAD
void randBytes(GoSlice_ *bytes, size_t n);
void strnhex(unsigned char* buf, char *str, int n);
void strhex(unsigned char* buf, char *str);
void fprintbuff(FILE *f, void *buff, size_t n);
extern void toGoString(GoString_ *s, GoString *r);
=======
void fprintbuff(FILE *f, void *buff, size_t n);
>>>>>>> 9fcd213a

#endif
<|MERGE_RESOLUTION|>--- conflicted
+++ resolved
@@ -1,25 +1,14 @@
 
 #include <stdio.h>
 
-<<<<<<< HEAD
-#include "skytypes.h"
-#include "libskycoin.h"
-=======
+
 #include "skycriterion.h"
->>>>>>> 9fcd213a
 
 #ifndef LIBSKY_TESTING_H
 #define LIBSKY_TESTING_H
 
 void * registerMemCleanup(void *p);
-<<<<<<< HEAD
-void randBytes(GoSlice_ *bytes, size_t n);
-void strnhex(unsigned char* buf, char *str, int n);
-void strhex(unsigned char* buf, char *str);
 void fprintbuff(FILE *f, void *buff, size_t n);
 extern void toGoString(GoString_ *s, GoString *r);
-=======
-void fprintbuff(FILE *f, void *buff, size_t n);
->>>>>>> 9fcd213a
 
 #endif
