--- conflicted
+++ resolved
@@ -193,12 +193,6 @@
 	BOOL 		neg;
 	GoSlice_ 	nat;
 } Number;
-<<<<<<< HEAD
-
-/**
- * RIPEMD-160 hash.
- */
-typedef unsigned char Ripemd160[20];
 
 typedef struct {
 	//TODO: stdevEclipse Define Signature
@@ -211,20 +205,6 @@
 /**
  * Internal representation of a Skycoin wallet.
  */
-=======
-
-typedef struct {
-	//TODO: stdevEclipse Define Signature
-	Number R;
-	Number S;
-} Signature;
-
-#include "skytypes.gen.h"
-
-/**
- * Internal representation of a Skycoin wallet.
- */
->>>>>>> f2dae52a
 typedef struct {
 	GoMap_ Meta;        ///< Records items that are not deterministic, like filename, lable, wallet type, secrets, etc.
 	GoSlice_ Entries;   ///< Entries field stores the address entries that are deterministically generated from seed.
@@ -268,7 +248,6 @@
  * Memory handle to access to coin.Transactions
  */
 typedef Handle Transactions__Handle;
-<<<<<<< HEAD
 
 /**
  * Memory handle to access to api.CreatedTransaction
@@ -305,53 +284,6 @@
  */
 typedef Handle BlockBody__Handle;
 
-/*
-#include "cipher.hash.go.h"
-#include "cipher.crypto.go.h"
-#include "cipher.address.go.h"
-#include "cli.create_rawtx.go.h"
-#include "coin.outputs.go.h"
-#include "coin.transactions.go.h"
-#include "wallet.entry.go.h"
-#include "wallet.wallet.go.h"
-*/
-=======
-
-/**
- * Memory handle to access to api.CreatedTransaction
- */
-typedef Handle CreatedTransaction__Handle;
-
-/**
- * Memory handle to access to api.CreatedTransactionOutput
- */
-typedef Handle CreatedTransactionOutput__Handle;
-
-/**
- * Memory handle to access to api.CreatedTransactionInput
- */
-typedef Handle CreatedTransactionInput__Handle;
-
-/**
- * Memory handle to access to api.CreateTransactionResponse
- */
-typedef Handle CreateTransactionResponse__Handle;
-
-/**
- * Memory handle to access to coin.Block
- */
-typedef Handle Block__Handle;
-
-/**
- * Memory handle to access to coin.SignedBlock
- */
-typedef Handle SignedBlock__Handle;
-
-/**
- * Memory handle to access to coin.BlockBody
- */
-typedef Handle BlockBody__Handle;
-
 /**
  * Memory handle to access to cli.BalanceResult
  */
@@ -415,5 +347,4 @@
 
 typedef GoUint32_ (*FeeCalc)(Transaction__Handle handle, GoUint64_* pFee);
 
->>>>>>> f2dae52a
 #endif