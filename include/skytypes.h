
#ifndef SKYTYPES_H
#define SKYTYPES_H

#ifndef __SIZE_TYPE__
#define __SIZE_TYPE__ unsigned int
#endif

/**
 * Go 8-bit signed integer values.
 */
typedef signed char GoInt8_;
/**
 * Go 8-bit unsigned integer values.
 */
typedef unsigned char GoUint8_;
/**
 * Go 16-bit signed integer values.
 */
typedef short GoInt16_;
/**
 * Go 16-bit unsigned integer values.
 */
typedef unsigned short GoUint16_;
/**
 * Go 32-bit signed integer values.
 */
typedef int GoInt32_;
/**
 * Go 32-bit unsigned integer values.
 */
typedef unsigned int GoUint32_;
/**
 * Go 64-bit signed integer values.
 */
typedef long long GoInt64_;
/**
 * Go 64-bit unsigned integer values.
 */
typedef unsigned long long GoUint64_;
/**
 * Go integer values aligned to the word size of the underlying architecture.
 */
typedef GoInt64_ GoInt_;
/**
 * Go unsigned integer values aligned to the word size of the underlying
 * architecture.
 */
typedef GoUint64_ GoUint_;
/**
 * Architecture-dependent type representing instances Go `uintptr` type.
 * Used as a generic representation of pointer types.
 */
typedef __SIZE_TYPE__ GoUintptr_;
/**
 * Go single precision 32-bits floating point values.
 */
typedef float GoFloat32_;
/**
 * Go double precision 64-bits floating point values.
 */
typedef double GoFloat64_;
/**
 * Instances of Go `complex` type.
 */
typedef struct{float real; float imaginary;} GoComplex64_;
/**
 * Instances of Go `complex` type.
 */
typedef struct{double real; double imaginary;} GoComplex128_;
typedef unsigned int BOOL;
typedef unsigned int error;

/*
  static assertion to make sure the file is being used on architecture
  at least with matching size of GoInt._
*/
typedef char _check_for_64_bit_pointer_matchingGoInt[sizeof(void*)==64/8 ? 1:-1];

/**
 * Instances of Go `string` type.
 */
typedef struct {
  const char *p;    ///< Pointer to string characters buffer.
  GoInt_ n;         ///< String size not counting trailing `\0` char
                    ///< if at all included.
} GoString_;
/**
 * Instances of Go `map` type.
 */
typedef void *GoMap_;

/**
 * Instances of Go `chan` channel types.
 */
typedef void *GoChan_;

/**
 * Memory handles returned back to the caller and manipulated
 * internally by API functions. Usually used to avoid type dependencies
 * with internal implementation types.
 */
typedef GoInt64_ Handle;

/**
 * Webrpc Client Handle
*/
typedef Handle WebRpcClient__Handle;

/**
 * Wallet Handle
*/
typedef Handle Wallet__Handle;

/**
 * ReadableWallet Handle
*/
typedef Handle ReadableWallet__Handle;

/**
 * ReadableEntry Handle
*/
typedef Handle ReadableEntry__Handle;

/**
 * Options Handle
*/
typedef Handle Options__Handle;


/**
 * Config Handle
*/
typedef Handle Config__Handle;

/**
 * App Handle
*/
typedef Handle App__Handle;

/**
 * Gcli Context Handle
*/
typedef Handle Context__Handle;

/**
 * API Client Handle
*/
typedef Handle Client__Handle;

/**
 * Wallet Response Handle
*/
typedef Handle WalletResponse__Handle;

/**
 * Create Transaction Request Handle
*/
typedef Handle CreateTransactionRequest__Handle;

/**
 * String Slice Handle
*/
typedef Handle Strings__Handle;

/**
 * Instances of Go `map` type, deal map[string] as handle
 */
typedef Handle GoStringMap_;

/**
 * Wallets Handle, slice of Wallet
*/
typedef Handle Wallets__Handle;

typedef Handle ReadableOutputSet__Handle;

<<<<<<< HEAD
=======
/**
 *  ReadableOutputSet Handle
 * */
typedef Handle ReadableOutputSet_Handle;
>>>>>>> ea4f16d1
/**
 * Instances of Go interface types.
 */
typedef struct {
  void *t;      ///< Pointer to the information of the concrete Go type
                ///< bound to this interface reference.
  void *v;      ///< Pointer to the data corresponding to the value
                ///< bound to this interface type.
} GoInterface_;
/**
 * Instances of Go slices
 */
typedef struct {
  void *data;   ///< Pointer to buffer containing slice data.
  GoInt_ len;   ///< Number of items stored in slice buffer
  GoInt_ cap;   ///< Maximum number of items that fits in this slice
                ///< considering allocated memory and item type's
                ///< size.
} GoSlice_;

typedef struct {
	BOOL 		neg;
	GoSlice_ 	nat;
} Number;

typedef struct {
	//TODO: stdevEclipse Define Signature
	Number R;
	Number S;
} Signature;

#include "skytypes.gen.h"

/**
 * Internal representation of a Skycoin wallet.
 */
typedef struct {
	GoMap_ Meta;        ///< Records items that are not deterministic, like filename, lable, wallet type, secrets, etc.
	GoSlice_ Entries;   ///< Entries field stores the address entries that are deterministically generated from seed.
} Wallet;

typedef GoUint8_  poly1305__Mac[16];
typedef GoUint8_  poly1305__Key[32];

/**
 * Memory handle for internal object retrieving password to read
 * encrypted wallets.
 */
typedef Handle PasswordReader__Handle;

/**
 * Memory handle to perform Skycoin RPC API calls
 * encrypted wallets.
 */
typedef Handle WebRpcClient__Handle;

/**
 * Memory handle providing access to wallet data
 */
typedef Handle Wallet__Handle;

/**
 * Memory handle Options Handle
*/
typedef Handle Options__Handle;

/**
 * Memory handle to access to Skycoin CLI configuration
 */
typedef Handle Config__Handle;
/**
 * Memory handle to access to coin.Transaction
 */
typedef Handle Transaction__Handle;

/**
 * Memory handle to access to coin.Transactions
 */
typedef Handle Transactions__Handle;

/**
 * Memory handle to access to api.CreatedTransaction
 */
typedef Handle CreatedTransaction__Handle;

/**
 * Memory handle to access to api.CreatedTransactionOutput
 */
typedef Handle CreatedTransactionOutput__Handle;

/**
 * Memory handle to access to api.CreatedTransactionInput
 */
typedef Handle CreatedTransactionInput__Handle;

/**
 * Memory handle to access to api.CreateTransactionResponse
 */
typedef Handle CreateTransactionResponse__Handle;

/**
 * Memory handle to access to coin.Block
 */
typedef Handle Block__Handle;

/**
 * Memory handle to access to coin.SignedBlock
 */
typedef Handle SignedBlock__Handle;

/**
 * Memory handle to access to coin.BlockBody
 */
typedef Handle BlockBody__Handle;

/**
 * Memory handle to access to cli.BalanceResult
 */

typedef Handle BalanceResult_Handle;


/**
 * Memory handle to access to api.SpendResult
 */

typedef Handle SpendResult_Handle;

/**
 * Memory handle to access to coin.Transactions
 */

typedef Handle TransactionResult_Handle;

/**
 * Memory handle to access to coin.SortableTransactions
 */

typedef Handle SortableTransactionResult_Handle;

/**
 * Memory handle to access to wallet.Notes
 */

<<<<<<< HEAD
=======
typedef Handle WalletNotes_Handle;
>>>>>>> ea4f16d1

/**
 * Memory handle to access to wallet.ReadableNotes
 */

typedef Handle WalletReadableNotes_Handle;

/**
 * Memory handle to access to webrpc.OutputsResult
 */

typedef Handle OutputsResult_Handle;

/**
 * Memory handle to access to webrpc.StatusResult
 */

typedef Handle StatusResult_Handle;

/**
 * Memory handle to access to coin.AddressUxOuts
 */

typedef Handle AddressUxOuts_Handle;

/**
 * Memory handle to access to visor.BuildInfo (BuildInfo)
 */

typedef Handle BuildInfo_Handle;

/**
 * Memory handle for hash (ripemd160.digest)
 */

typedef Handle Hash_Handle;

/**
* Handle for Number type
*/

typedef Handle Number_Handle;

/**
* Handle for Signature type
*/

typedef Handle Signature_Handle;

typedef GoUint32_ (*FeeCalcFunc)(Transaction__Handle handle, GoUint64_* pFee, void* context);

typedef struct {
  FeeCalcFunc callback;
  void* context;
} FeeCalculator ;

#endif<|MERGE_RESOLUTION|>--- conflicted
+++ resolved
@@ -175,13 +175,10 @@
 
 typedef Handle ReadableOutputSet__Handle;
 
-<<<<<<< HEAD
-=======
 /**
  *  ReadableOutputSet Handle
  * */
 typedef Handle ReadableOutputSet_Handle;
->>>>>>> ea4f16d1
 /**
  * Instances of Go interface types.
  */
@@ -326,10 +323,6 @@
  * Memory handle to access to wallet.Notes
  */
 
-<<<<<<< HEAD
-=======
-typedef Handle WalletNotes_Handle;
->>>>>>> ea4f16d1
 
 /**
  * Memory handle to access to wallet.ReadableNotes
