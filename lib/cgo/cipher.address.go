--- conflicted
+++ resolved
@@ -72,49 +72,7 @@
 	return
 }
 
-//export SKY_cipher_MustDecodeBase58Address
-func SKY_cipher_MustDecodeBase58Address(_addr string, _arg1 *C.cipher__Address) (____error_code uint32) {
-	____error_code = 0
-	defer func() {
-		____error_code = catchApiPanic(____error_code, recover())
-	}()
-	addr := _addr
-	__arg1 := cipher.MustDecodeBase58Address(addr)
-	*_arg1 = *(*C.cipher__Address)(unsafe.Pointer(&__arg1))
-	return
-}
-
-//export SKY_cipher_BitcoinMustDecodeBase58Address
-func SKY_cipher_BitcoinMustDecodeBase58Address(_addr string, _arg1 *C.cipher__Address) (____error_code uint32) {
-	____error_code = 0
-	defer func() {
-		____error_code = catchApiPanic(____error_code, recover())
-	}()
-	addr := _addr
-	__arg1 := cipher.BitcoinMustDecodeBase58Address(addr)
-	*_arg1 = *(*C.cipher__Address)(unsafe.Pointer(&__arg1))
-	return
-}
-
-//export SKY_cipher_AddressFromBytes
-func SKY_cipher_AddressFromBytes(_b []byte, _arg1 *C.cipher__Address) (____error_code uint32) {
-	____error_code = 0
-	defer func() {
-		____error_code = catchApiPanic(____error_code, recover())
-	}()
-	b := *(*[]byte)(unsafe.Pointer(&_b))
-	__arg1, ____return_err := cipher.AddressFromBytes(b)
-	____error_code = libErrorCode(____return_err)
-	if ____return_err == nil {
-		*_arg1 = *(*C.cipher__Address)(unsafe.Pointer(&__arg1))
-	}
-	return
-}
-
 //export SKY_cipher_AddressFromPubKey
-<<<<<<< HEAD
-func SKY_cipher_AddressFromPubKey(_pubKey *C.cipher__PubKey, _arg1 *C.cipher__Address) uint32 {
-=======
 func SKY_cipher_AddressFromPubKey(_pubKey *C.cipher__PubKey, _arg1 *C.cipher__Address) (____error_code uint32) {
 	____error_code = SKY_OK
 	defer func() {
@@ -122,18 +80,10 @@
 	}()
 	checkAPIReady()
 
->>>>>>> 4b87238a
 	pubKey := (*cipher.PubKey)(unsafe.Pointer(_pubKey))
 
 	addr := cipher.AddressFromPubKey(*pubKey)
 	*_arg1 = *(*C.cipher__Address)(unsafe.Pointer(&addr))
-<<<<<<< HEAD
-	return SKY_OK
-}
-
-//export SKY_cipher_AddressFromSecKey
-func SKY_cipher_AddressFromSecKey(_secKey *C.cipher__SecKey, _arg1 *C.cipher__Address) uint32 {
-=======
 	return
 }
 
@@ -145,16 +95,11 @@
 	}()
 	checkAPIReady()
 
->>>>>>> 4b87238a
 	var secKey cipher.SecKey
 	secKey = *(*cipher.SecKey)(unsafe.Pointer(_secKey))
 	addr := cipher.AddressFromSecKey(secKey)
 	*_arg1 = *(*C.cipher__Address)(unsafe.Pointer(&addr))
-<<<<<<< HEAD
-	return SKY_OK
-=======
-	return
->>>>>>> 4b87238a
+	return
 }
 
 //export SKY_cipher_BitcoinDecodeBase58Address
@@ -204,74 +149,32 @@
 	return
 }
 
-//export SKY_cipher_MustAddressFromBytes
-func SKY_cipher_MustAddressFromBytes(_b []byte, _arg1 *C.cipher__Address) (____error_code uint32) {
-	____error_code = 0
-	defer func() {
-		____error_code = catchApiPanic(____error_code, recover())
-	}()
-	b := *(*[]byte)(unsafe.Pointer(&_b))
-	__arg1, ____return_err := cipher.MustAddressFromBytes(b)
-	____error_code = libErrorCode(____return_err)
-	if ____return_err == nil {
-		*_arg1 = *(*C.cipher__Address)(unsafe.Pointer(&__arg1))
-	}
-	return
-}
-
 //export SKY_cipher_Address_Bytes
-<<<<<<< HEAD
-func SKY_cipher_Address_Bytes(_addr *C.cipher__Address, _arg0 *C.GoSlice_) uint32 {
+func SKY_cipher_Address_Bytes(_addr *C.cipher__Address, _arg0 *C.GoSlice_) (____error_code uint32) {
+	____error_code = SKY_OK
+	defer func() {
+		____error_code = catchApiPanic(____error_code, recover())
+	}()
+	checkAPIReady()
+
 	addr := (*cipher.Address)(unsafe.Pointer(_addr))
 	bytes := addr.Bytes()
 	copyToGoSlice(reflect.ValueOf(bytes), _arg0)
-	return SKY_OK
-}
-
-//export SKY_cipher_Address_Null
-func SKY_cipher_Address_Null(_addr *C.cipher__Address, _arg0 *bool) (____error_code uint32) {
-	____error_code = 0
-	defer func() {
-		____error_code = catchApiPanic(____error_code, recover())
-	}()
-	addr := *inplaceAddress(_addr)
-	__arg0 := addr.Null()
-	*_arg0 = __arg0
-=======
-func SKY_cipher_Address_Bytes(_addr *C.cipher__Address, _arg0 *C.GoSlice_) (____error_code uint32) {
-	____error_code = SKY_OK
-	defer func() {
-		____error_code = catchApiPanic(____error_code, recover())
-	}()
-	checkAPIReady()
-
-	addr := (*cipher.Address)(unsafe.Pointer(_addr))
-	bytes := addr.Bytes()
-	copyToGoSlice(reflect.ValueOf(bytes), _arg0)
->>>>>>> 4b87238a
 	return
 }
 
 //export SKY_cipher_Address_BitcoinBytes
-<<<<<<< HEAD
-func SKY_cipher_Address_BitcoinBytes(_addr *C.cipher__Address, _arg0 *C.GoSlice_) uint32 {
+func SKY_cipher_Address_BitcoinBytes(_addr *C.cipher__Address, _arg0 *C.GoSlice_) (____error_code uint32) {
+	____error_code = SKY_OK
+	defer func() {
+		____error_code = catchApiPanic(____error_code, recover())
+	}()
+	checkAPIReady()
+
 	addr := (*cipher.Address)(unsafe.Pointer(_addr))
 	bytes := addr.BitcoinBytes()
 	copyToGoSlice(reflect.ValueOf(bytes), _arg0)
-	return SKY_OK
-=======
-func SKY_cipher_Address_BitcoinBytes(_addr *C.cipher__Address, _arg0 *C.GoSlice_) (____error_code uint32) {
-	____error_code = SKY_OK
-	defer func() {
-		____error_code = catchApiPanic(____error_code, recover())
-	}()
-	checkAPIReady()
-
-	addr := (*cipher.Address)(unsafe.Pointer(_addr))
-	bytes := addr.BitcoinBytes()
-	copyToGoSlice(reflect.ValueOf(bytes), _arg0)
-	return
->>>>>>> 4b87238a
+	return
 }
 
 //export SKY_cipher_Address_Verify
@@ -290,135 +193,87 @@
 }
 
 //export SKY_cipher_Address_String
-<<<<<<< HEAD
-func SKY_cipher_Address_String(_addr *C.cipher__Address, _arg1 *C.GoString_) uint32 {
+func SKY_cipher_Address_String(_addr *C.cipher__Address, _arg1 *C.GoString_) (____error_code uint32) {
+	____error_code = SKY_OK
+	defer func() {
+		____error_code = catchApiPanic(____error_code, recover())
+	}()
+	checkAPIReady()
+
 	addr := (*cipher.Address)(unsafe.Pointer(_addr))
 	s := addr.String()
 	copyString(s, _arg1)
-	return SKY_OK
+	return
 }
 
 //export SKY_cipher_Address_BitcoinString
-func SKY_cipher_Address_BitcoinString(_addr *C.cipher__Address, _arg1 *C.GoString_) uint32 {
+func SKY_cipher_Address_BitcoinString(_addr *C.cipher__Address, _arg1 *C.GoString_) (____error_code uint32) {
+	____error_code = SKY_OK
+	defer func() {
+		____error_code = catchApiPanic(____error_code, recover())
+	}()
+	checkAPIReady()
+
 	addr := (*cipher.Address)(unsafe.Pointer(_addr))
 	s := addr.BitcoinString()
 	copyString(s, _arg1)
-	return SKY_OK
+	return
 }
 
 //export SKY_cipher_Address_Checksum
-func SKY_cipher_Address_Checksum(_addr *C.cipher__Address, _arg0 *C.cipher__Checksum) uint32 {
+func SKY_cipher_Address_Checksum(_addr *C.cipher__Address, _arg0 *C.cipher__Checksum) (____error_code uint32) {
+	____error_code = SKY_OK
+	defer func() {
+		____error_code = catchApiPanic(____error_code, recover())
+	}()
+	checkAPIReady()
+
 	addr := (*cipher.Address)(unsafe.Pointer(_addr))
 	cs := addr.Checksum()
 	C.memcpy(unsafe.Pointer(_arg0), unsafe.Pointer(&cs[0]), C.size_t(len(cs)))
-	return SKY_OK
+	return
 }
 
 //export SKY_cipher_Address_BitcoinChecksum
-func SKY_cipher_Address_BitcoinChecksum(_addr *C.cipher__Address, _arg0 *C.cipher__Checksum) uint32 {
+func SKY_cipher_Address_BitcoinChecksum(_addr *C.cipher__Address, _arg0 *C.cipher__Checksum) (____error_code uint32) {
+	____error_code = SKY_OK
+	defer func() {
+		____error_code = catchApiPanic(____error_code, recover())
+	}()
+	checkAPIReady()
+
 	addr := (*cipher.Address)(unsafe.Pointer(_addr))
 	cs := addr.BitcoinChecksum()
 	C.memcpy(unsafe.Pointer(_arg0), unsafe.Pointer(&cs[0]), C.size_t(len(cs)))
-	return SKY_OK
+	return
 }
 
 //export SKY_cipher_BitcoinAddressFromPubkey
-func SKY_cipher_BitcoinAddressFromPubkey(_pubkey *C.cipher__PubKey, _arg1 *C.GoString_) uint32 {
+func SKY_cipher_BitcoinAddressFromPubkey(_pubkey *C.cipher__PubKey, _arg1 *C.GoString_) (____error_code uint32) {
+	____error_code = SKY_OK
+	defer func() {
+		____error_code = catchApiPanic(____error_code, recover())
+	}()
+	checkAPIReady()
+
 	pubkey := (*cipher.PubKey)(unsafe.Pointer(_pubkey))
 	s := cipher.BitcoinAddressFromPubkey(*pubkey)
 	copyString(s, _arg1)
-	return SKY_OK
+	return
 }
 
 //export SKY_cipher_BitcoinWalletImportFormatFromSeckey
-func SKY_cipher_BitcoinWalletImportFormatFromSeckey(_seckey *C.cipher__SecKey, _arg1 *C.GoString_) uint32 {
+func SKY_cipher_BitcoinWalletImportFormatFromSeckey(_seckey *C.cipher__SecKey, _arg1 *C.GoString_) (____error_code uint32) {
+	____error_code = SKY_OK
+	defer func() {
+		____error_code = catchApiPanic(____error_code, recover())
+	}()
+	checkAPIReady()
+
 	seckey := (*cipher.SecKey)(unsafe.Pointer(_seckey))
 	s := cipher.BitcoinWalletImportFormatFromSeckey(*seckey)
 	copyString(s, _arg1)
-	return SKY_OK
-=======
-func SKY_cipher_Address_String(_addr *C.cipher__Address, _arg1 *C.GoString_) (____error_code uint32) {
-	____error_code = SKY_OK
-	defer func() {
-		____error_code = catchApiPanic(____error_code, recover())
-	}()
-	checkAPIReady()
-
-	addr := (*cipher.Address)(unsafe.Pointer(_addr))
-	s := addr.String()
-	copyString(s, _arg1)
-	return
-}
-
-//export SKY_cipher_Address_BitcoinString
-func SKY_cipher_Address_BitcoinString(_addr *C.cipher__Address, _arg1 *C.GoString_) (____error_code uint32) {
-	____error_code = SKY_OK
-	defer func() {
-		____error_code = catchApiPanic(____error_code, recover())
-	}()
-	checkAPIReady()
-
-	addr := (*cipher.Address)(unsafe.Pointer(_addr))
-	s := addr.BitcoinString()
-	copyString(s, _arg1)
-	return
-}
-
-//export SKY_cipher_Address_Checksum
-func SKY_cipher_Address_Checksum(_addr *C.cipher__Address, _arg0 *C.cipher__Checksum) (____error_code uint32) {
-	____error_code = SKY_OK
-	defer func() {
-		____error_code = catchApiPanic(____error_code, recover())
-	}()
-	checkAPIReady()
-
-	addr := (*cipher.Address)(unsafe.Pointer(_addr))
-	cs := addr.Checksum()
-	C.memcpy(unsafe.Pointer(_arg0), unsafe.Pointer(&cs[0]), C.size_t(len(cs)))
-	return
-}
-
-//export SKY_cipher_Address_BitcoinChecksum
-func SKY_cipher_Address_BitcoinChecksum(_addr *C.cipher__Address, _arg0 *C.cipher__Checksum) (____error_code uint32) {
-	____error_code = SKY_OK
-	defer func() {
-		____error_code = catchApiPanic(____error_code, recover())
-	}()
-	checkAPIReady()
-
-	addr := (*cipher.Address)(unsafe.Pointer(_addr))
-	cs := addr.BitcoinChecksum()
-	C.memcpy(unsafe.Pointer(_arg0), unsafe.Pointer(&cs[0]), C.size_t(len(cs)))
-	return
-}
-
-//export SKY_cipher_BitcoinAddressFromPubkey
-func SKY_cipher_BitcoinAddressFromPubkey(_pubkey *C.cipher__PubKey, _arg1 *C.GoString_) (____error_code uint32) {
-	____error_code = SKY_OK
-	defer func() {
-		____error_code = catchApiPanic(____error_code, recover())
-	}()
-	checkAPIReady()
-
-	pubkey := (*cipher.PubKey)(unsafe.Pointer(_pubkey))
-	s := cipher.BitcoinAddressFromPubkey(*pubkey)
-	copyString(s, _arg1)
-	return
-}
-
-//export SKY_cipher_BitcoinWalletImportFormatFromSeckey
-func SKY_cipher_BitcoinWalletImportFormatFromSeckey(_seckey *C.cipher__SecKey, _arg1 *C.GoString_) (____error_code uint32) {
-	____error_code = SKY_OK
-	defer func() {
-		____error_code = catchApiPanic(____error_code, recover())
-	}()
-	checkAPIReady()
-
-	seckey := (*cipher.SecKey)(unsafe.Pointer(_seckey))
-	s := cipher.BitcoinWalletImportFormatFromSeckey(*seckey)
-	copyString(s, _arg1)
-	return
->>>>>>> 4b87238a
+	return
 }
 
 //export SKY_cipher_BitcoinAddressFromBytes
@@ -451,12 +306,8 @@
 	if err == nil {
 		*_arg1 = *(*C.cipher__SecKey)(unsafe.Pointer(&seckey))
 	}
-<<<<<<< HEAD
-	return errcode
-=======
 	____error_code = errcode
 	return
->>>>>>> 4b87238a
 }
 
 //export SKY_cipher_MustSecKeyFromWalletImportFormat
