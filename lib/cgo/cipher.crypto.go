--- conflicted
+++ resolved
@@ -41,11 +41,7 @@
 }
 
 //export SKY_cipher_NewPubKey
-<<<<<<< HEAD
 func SKY_cipher_NewPubKey(_b []byte, _arg1 *C.cipher__PubKey) (retVal uint32) {
-=======
-func SKY_cipher_NewPubKey(_b []byte, _arg1 *C.PubKey) (errcode uint32) {
->>>>>>> b80cff14
 	defer func() {
 		errcode = catchApiPanic(errcode, recover())
 	}()
@@ -56,11 +52,7 @@
 }
 
 //export SKY_cipher_PubKeyFromHex
-<<<<<<< HEAD
 func SKY_cipher_PubKeyFromHex(_s string, _arg1 *C.cipher__PubKey) (retVal uint32) {
-=======
-func SKY_cipher_PubKeyFromHex(_s string, _arg1 *C.PubKey) (errcode uint32) {
->>>>>>> b80cff14
 	defer func() {
 		errcode = catchApiPanic(errcode, recover())
 	}()
@@ -74,11 +66,7 @@
 }
 
 //export SKY_cipher_PubKeyFromSecKey
-<<<<<<< HEAD
 func SKY_cipher_PubKeyFromSecKey(_seckey *C.cipher__SecKey, _arg1 *C.cipher__PubKey) (retVal uint32) {
-=======
-func SKY_cipher_PubKeyFromSecKey(_seckey *C.SecKey, _arg1 *C.PubKey) (errcode uint32) {
->>>>>>> b80cff14
 	defer func() {
 		errcode = catchApiPanic(errcode, recover())
 	}()
@@ -129,11 +117,7 @@
 }
 
 //export SKY_cipher_NewSecKey
-<<<<<<< HEAD
 func SKY_cipher_NewSecKey(_b []byte, _arg1 *C.cipher__SecKey) (retVal uint32) {
-=======
-func SKY_cipher_NewSecKey(_b []byte, _arg1 *C.SecKey) (errcode uint32) {
->>>>>>> b80cff14
 	defer func() {
 		errcode = catchApiPanic(errcode, recover())
 	}()
@@ -176,11 +160,7 @@
 }
 
 //export SKY_cipher_NewSig
-<<<<<<< HEAD
 func SKY_cipher_NewSig(_b []byte, _arg1 *C.cipher__Sig) (retVal uint32) {
-=======
-func SKY_cipher_NewSig(_b []byte, _arg1 *C.Sig) (errcode uint32) {
->>>>>>> b80cff14
 	defer func() {
 		errcode = catchApiPanic(errcode, recover())
 	}()
