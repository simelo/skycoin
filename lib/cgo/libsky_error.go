--- conflicted
+++ resolved
@@ -7,10 +7,6 @@
 	"github.com/skycoin/skycoin/src/cipher/base58"
 	"github.com/skycoin/skycoin/src/cipher/encoder"
 	"github.com/skycoin/skycoin/src/cipher/encrypt"
-<<<<<<< HEAD
-	"github.com/skycoin/skycoin/src/cipher/secp256k1-go"
-=======
->>>>>>> e1bf55f8
 	"github.com/skycoin/skycoin/src/cli"
 	"github.com/skycoin/skycoin/src/coin"
 	"github.com/skycoin/skycoin/src/daemon"
@@ -69,7 +65,6 @@
 	SKY_PKG_WALLET
 )
 
-//nolint megacheck
 // Error codes defined in cipher package
 //nolint megacheck
 const (
@@ -159,24 +154,6 @@
 	SKY_ErrEmptySeed
 	// SKY_ErrInvalidSig Invalid signature
 	SKY_ErrInvalidSig
-<<<<<<< HEAD
-	// SKY_ErrSHA256orMissingPassword missing password
-	SKY_ErrSHA256orMissingPassword
-	// SKY_ErrSHA256LenghtDataOverflowMaxUint32 data length overflowed, it must <= math.MaxUint32(4294967295)
-	SKY_ErrLenghtDataOverflowMaxUint32
-	// SKY_ErrInvalidChecksumLength invalid checksum length
-	SKY_ErrInvalidChecksumLength
-	// SKY_ErrInvalidDataChecksumNotMatched invalid data, checksum is not matched
-	SKY_ErrInvalidDataChecksumNotMatched
-	// SKY_ErrInvalidNonceLength invalid nonce length
-	SKY_ErrInvalidNonceLength
-	// SKY_ErrInvalidBlockSizeMultiple32Bytes invalid block size, must be multiple of 32 bytes
-	SKY_ErrInvalidBlockSizeMultiple32Bytes
-	// SKY_ErrReadDataHashFailedLength read data hash failed: read length != 32
-	SKY_ErrReadDataHashFailedLength
-	// SKY_ErrSHA256orInvalidPassword invalid password SHA256or
-	SKY_ErrSHA256orInvalidPassword
-=======
 	// SKY_ErrMissingPassword missing password
 	SKY_ErrMissingPassword
 	// SKY_SKY_ErrDataTooLarge data length overflowed, it must <= math.MaxUint32(4294967295)
@@ -193,7 +170,6 @@
 	SKY_ErrReadDataHashFailed
 	// SKY_ErrInvalidPassword invalid password SHA256or
 	SKY_ErrInvalidPassword
->>>>>>> e1bf55f8
 	// SKY_ErrReadDataLengthFailed read data length failed
 	SKY_ErrReadDataLengthFailed
 	// SKY_ErrInvalidDataLength invalid data length
@@ -484,35 +460,6 @@
 		cipher.ErrInvalidSigPubKeyRecovery: SKY_ErrInvalidSigPubKeyRecovery,
 		// Removed in ea0aafbffb76
 		// cipher.ErrInvalidSecKeyHex:               SKY_ErrInvalidSecKeyHex,
-<<<<<<< HEAD
-		cipher.ErrInvalidAddressForSig:             SKY_ErrInvalidAddressForSig,
-		cipher.ErrInvalidHashForSig:                SKY_ErrInvalidHashForSig,
-		cipher.ErrPubKeyRecoverMismatch:            SKY_ErrPubKeyRecoverMismatch,
-		cipher.ErrInvalidSigInvalidPubKey:          SKY_ErrInvalidSigInvalidPubKey,
-		cipher.ErrInvalidSigValidity:               SKY_ErrInvalidSigValidity,
-		cipher.ErrInvalidSigForMessage:             SKY_ErrInvalidSigForMessage,
-		cipher.ErrInvalidSecKyVerification:         SKY_ErrInvalidSecKyVerification,
-		cipher.ErrNullPubKeyFromSecKey:             SKY_ErrNullPubKeyFromSecKey,
-		cipher.ErrInvalidDerivedPubKeyFromSecKey:   SKY_ErrInvalidDerivedPubKeyFromSecKey,
-		cipher.ErrInvalidPubKeyFromHash:            SKY_ErrInvalidPubKeyFromHash,
-		cipher.ErrPubKeyFromSecKeyMismatch:         SKY_ErrPubKeyFromSecKeyMismatch,
-		cipher.ErrInvalidLength:                    SKY_ErrInvalidLength,
-		cipher.ErrBitcoinWIFInvalidFirstByte:       SKY_ErrBitcoinWIFInvalidFirstByte,
-		cipher.ErrBitcoinWIFInvalidSuffix:          SKY_ErrBitcoinWIFInvalidSuffix,
-		cipher.ErrBitcoinWIFInvalidChecksum:        SKY_ErrBitcoinWIFInvalidChecksum,
-		cipher.ErrEmptySeed:                        SKY_ErrEmptySeed,
-		cipher.ErrInvalidSig:                       SKY_ErrInvalidSig,
-		encrypt.ErrSHA256orMissingPassword:         SKY_ErrSHA256orMissingPassword,
-		encrypt.ErrLenghtDataOverflowMaxUint32:     SKY_ErrLenghtDataOverflowMaxUint32,
-		encrypt.ErrInvalidChecksumLength:           SKY_ErrInvalidChecksumLength,
-		encrypt.ErrInvalidDataChecksumNotMatched:   SKY_ErrInvalidDataChecksumNotMatched,
-		encrypt.ErrInvalidNonceLength:              SKY_ErrInvalidNonceLength,
-		encrypt.ErrInvalidBlockSizeMultiple32Bytes: SKY_ErrInvalidBlockSizeMultiple32Bytes,
-		encrypt.ErrReadDataHashFailedLength:        SKY_ErrReadDataHashFailedLength,
-		encrypt.ErrSHA256orInvalidPassword:         SKY_ErrSHA256orInvalidPassword,
-		encrypt.ErrReadDataLengthFailed:            SKY_ErrReadDataLengthFailed,
-		encrypt.ErrInvalidDataLength:               SKY_ErrInvalidDataLength,
-=======
 		cipher.ErrInvalidAddressForSig:           SKY_ErrInvalidAddressForSig,
 		cipher.ErrInvalidHashForSig:              SKY_ErrInvalidHashForSig,
 		cipher.ErrPubKeyRecoverMismatch:          SKY_ErrPubKeyRecoverMismatch,
@@ -540,7 +487,6 @@
 		encrypt.ErrInvalidPassword:               SKY_ErrInvalidPassword,
 		encrypt.ErrReadDataLengthFailed:          SKY_ErrReadDataLengthFailed,
 		encrypt.ErrInvalidDataLength:             SKY_ErrInvalidDataLength,
->>>>>>> e1bf55f8
 
 		// cli
 		cli.ErrTemporaryInsufficientBalance: SKY_ErrTemporaryInsufficientBalance,
@@ -638,10 +584,6 @@
 		wallet.ErrWalletParamsConflict:      SKY_ErrWalletParamsConflict,
 		wallet.ErrDuplicateUxOuts:           SKY_ErrDuplicateUxOuts,
 		wallet.ErrUnknownWalletID:           SKY_ErrUnknownWalletID,
-
-		secp256k1.ErrVerifySignatureInvalidInputsNils:    SKY_ErrVerifySignatureInvalidInputsNils,
-		secp256k1.ErrVerifySignatureInvalidSigLength:     SKY_ErrVerifySignatureInvalidSigLength,
-		secp256k1.ErrVerifySignatureInvalidPubkeysLength: SKY_ErrVerifySignatureInvalidPubkeysLength,
 	}
 )
 
@@ -681,8 +623,6 @@
 	return SKY_ERROR
 }
 
-<<<<<<< HEAD
-=======
 func errorFromLibCode(errcode uint32) error {
 	if err, exists := codeToErrorMap[errcode]; exists {
 		return err
@@ -726,7 +666,6 @@
 	return nil
 }
 
->>>>>>> e1bf55f8
 func init() {
 	// Init reverse error code map
 	for _err := range errorToCodeMap {
