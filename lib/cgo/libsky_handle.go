package main

/*

  #include <string.h>
  #include <stdlib.h>


  #include "skytypes.h"
*/
import "C"

import (
	api "github.com/skycoin/skycoin/src/api"
	webrpc "github.com/skycoin/skycoin/src/api/webrpc"
	cli "github.com/skycoin/skycoin/src/cli"
	"github.com/skycoin/skycoin/src/coin"
	wallet "github.com/skycoin/skycoin/src/wallet"
	gcli "github.com/urfave/cli"
<<<<<<< HEAD
=======
	"github.com/skycoin/skycoin/src/visor"
>>>>>>> f2dae52a
)

type Handle uint64

var (
	handlesCounter uint64 = 0
	handleMap             = make(map[Handle]interface{})
)

func registerHandle(obj interface{}) C.Handle {
	handlesCounter++
	handle := handlesCounter
	//handle := *(*Handle)(unsafe.Pointer(&obj))
	handleMap[Handle(handle)] = obj
	return (C.Handle)(handle)
}

func lookupHandle(handle C.Handle) (interface{}, bool) {
	obj, ok := handleMap[Handle(handle)]
	return obj, ok
}

func overwriteHandle(handle C.Handle, obj interface{}) bool {
	_, ok := handleMap[Handle(handle)]
	if ok {
		handleMap[Handle(handle)] = obj
		return true
	}
	return false
}

func registerWebRpcClientHandle(obj *webrpc.Client) C.WebRpcClient__Handle {
	return (C.WebRpcClient__Handle)(registerHandle(obj))
}

func lookupWebRpcClientHandle(handle C.WebRpcClient__Handle) (*webrpc.Client, bool) {
	obj, ok := lookupHandle(C.Handle(handle))
	if ok {
		if obj, isOK := (obj).(*webrpc.Client); isOK {
			return obj, true
		}
	}
	return nil, false
}

func registerWalletHandle(obj *wallet.Wallet) C.Wallet__Handle {
	return (C.Wallet__Handle)(registerHandle(obj))
}

func lookupWalletHandle(handle C.Wallet__Handle) (*wallet.Wallet, bool) {
	obj, ok := lookupHandle(C.Handle(handle))
	if ok {
		if obj, isOK := (obj).(*wallet.Wallet); isOK {
			return obj, true
		}
	}
	return nil, false
}

func registerReadableWalletHandle(obj *wallet.ReadableWallet) C.ReadableWallet__Handle {
	return (C.ReadableWallet__Handle)(registerHandle(obj))
}

func lookupReadableWalletHandle(handle C.ReadableWallet__Handle) (*wallet.ReadableWallet, bool) {
	obj, ok := lookupHandle(C.Handle(handle))
	if ok {
		if obj, isOK := (obj).(*wallet.ReadableWallet); isOK {
			return obj, true
		}
	}
	return nil, false
}

func registerReadableEntryHandle(obj *wallet.ReadableEntry) C.ReadableEntry__Handle {
	return (C.ReadableEntry__Handle)(registerHandle(obj))
}

func lookupReadableEntryHandle(handle C.ReadableEntry__Handle) (*wallet.ReadableEntry, bool) {
	obj, ok := lookupHandle(C.Handle(handle))
	if ok {
		if obj, isOK := (obj).(*wallet.ReadableEntry); isOK {
			return obj, true
		}
	}
	return nil, false
}

func registerOptionsHandle(obj *wallet.Options) C.Options__Handle {
	return (C.Options__Handle)(registerHandle(obj))
}

func lookupOptionsHandle(handle C.Options__Handle) (*wallet.Options, bool) {
	obj, ok := lookupHandle(C.Handle(handle))
	if ok {
		if obj, isOK := (obj).(*wallet.Options); isOK {
			return obj, true
		}
	}
	return nil, false
}

func registerConfigHandle(obj *cli.Config) C.Config__Handle {
	return (C.Config__Handle)(registerHandle(obj))
}

func lookupConfigHandle(handle C.Config__Handle) (*cli.Config, bool) {
	obj, ok := lookupHandle(C.Handle(handle))
	if ok {
		if obj, isOK := (obj).(*cli.Config); isOK {
			return obj, true
		}
	}
	return nil, false
}

func registerAppHandle(obj *cli.App) C.App__Handle {
	return (C.App__Handle)(registerHandle(obj))
}

func lookupAppHandle(handle C.App__Handle) (*cli.App, bool) {
	obj, ok := lookupHandle(C.Handle(handle))
	if ok {
		if obj, isOK := (obj).(*cli.App); isOK {
			return obj, true
		}
	}
	return nil, false
}

func registerContextHandle(obj *gcli.Context) C.Context__Handle {
	return (C.Context__Handle)(registerHandle(obj))
}

func lookupContextHandle(handle C.Context__Handle) (*gcli.Context, bool) {
	obj, ok := lookupHandle(C.Handle(handle))
	if ok {
		if obj, isOK := (obj).(*gcli.Context); isOK {
			return obj, true
		}
	}
	return nil, false
}

func registerClientHandle(obj *api.Client) C.Client__Handle {
	return (C.Client__Handle)(registerHandle(obj))
}

func lookupClientHandle(handle C.Client__Handle) (*api.Client, bool) {
	obj, ok := lookupHandle(C.Handle(handle))
	if ok {
		if obj, isOK := (obj).(*api.Client); isOK {
			return obj, true
		}
	}
	return nil, false
}

func registerWalletsHandle(obj []*api.WalletResponse) C.Wallets__Handle {
	return (C.Wallets__Handle)(registerHandle(obj))
}

func lookupWalletsHandle(handle C.Wallets__Handle) ([]*api.WalletResponse, bool) {
	obj, ok := lookupHandle(C.Handle(handle))
	if ok {
		if obj, isOK := (obj).([]*api.WalletResponse); isOK {
			return obj, true
		}
	}
	return nil, false
}

func registerWalletResponseHandle(obj *api.WalletResponse) C.WalletResponse__Handle {
	return (C.WalletResponse__Handle)(registerHandle(obj))
}

func lookupWalletResponseHandle(handle C.WalletResponse__Handle) (*api.WalletResponse, bool) {
	obj, ok := lookupHandle(C.Handle(handle))
	if ok {
		if obj, isOK := (obj).(*api.WalletResponse); isOK {
			return obj, true
		}
	}
	return nil, false
}

func registerCreateTransactionRequestHandle(obj *api.CreateTransactionRequest) C.CreateTransactionRequest__Handle {
	return (C.CreateTransactionRequest__Handle)(registerHandle(obj))
}

func lookupCreateTransactionRequestHandle(handle C.CreateTransactionRequest__Handle) (*api.CreateTransactionRequest, bool) {
	obj, ok := lookupHandle(C.Handle(handle))
	if ok {
		if obj, isOK := (obj).(*api.CreateTransactionRequest); isOK {
			return obj, true
		}
	}
	return nil, false
}

func registerPasswordReaderHandle(obj *cli.PasswordReader) C.PasswordReader__Handle {
	return (C.PasswordReader__Handle)(registerHandle(obj))
}

func lookupPasswordReaderHandle(handle C.PasswordReader__Handle) (*cli.PasswordReader, bool) {
	obj, ok := lookupHandle(C.Handle(handle))
	if ok {
		if obj, isOK := (obj).(*cli.PasswordReader); isOK {
			return obj, true
		}
	}
	return nil, false
}

func registerTransactionHandle(obj *coin.Transaction) C.Transaction__Handle {
	return (C.Transaction__Handle)(registerHandle(obj))
}

func lookupTransactionHandle(handle C.Transaction__Handle) (*coin.Transaction, bool) {
	obj, ok := lookupHandle(C.Handle(handle))
	if ok {
		if obj, isOK := (obj).(*coin.Transaction); isOK {
			return obj, true
		}
	}
	return nil, false
}

func registerTransactionsHandle(obj *coin.Transactions) C.Transactions__Handle {
	return (C.Transactions__Handle)(registerHandle(obj))
}

func lookupTransactionsHandle(handle C.Transactions__Handle) (*coin.Transactions, bool) {
	obj, ok := lookupHandle(C.Handle(handle))
	if ok {
		if obj, isOK := (obj).(*coin.Transactions); isOK {
			return obj, true
		}
	}
	return nil, false
}

func registerBlockHandle(obj *coin.Block) C.Block__Handle {
	return (C.Block__Handle)(registerHandle(obj))
}

func lookupBlockHandle(handle C.Block__Handle) (*coin.Block, bool) {
	obj, ok := lookupHandle(C.Handle(handle))
	if ok {
		if obj, isOK := (obj).(*coin.Block); isOK {
			return obj, true
		}
	}
	return nil, false
}

func registerSignedBlockHandle(obj *coin.SignedBlock) C.SignedBlock__Handle {
	return (C.SignedBlock__Handle)(registerHandle(obj))
}

func lookupSignedBlockHandle(handle C.SignedBlock__Handle) (*coin.SignedBlock, bool) {
	obj, ok := lookupHandle(C.Handle(handle))
	if ok {
		if obj, isOK := (obj).(*coin.SignedBlock); isOK {
			return obj, true
		}
	}
	return nil, false
}

func registerBlockBodyHandle(obj *coin.BlockBody) C.BlockBody__Handle {
	return (C.BlockBody__Handle)(registerHandle(obj))
}

func lookupBlockBodyHandle(handle C.BlockBody__Handle) (*coin.BlockBody, bool) {
	obj, ok := lookupHandle(C.Handle(handle))
	if ok {
		if obj, isOK := (obj).(*coin.BlockBody); isOK {
			return obj, true
		}
	}
	return nil, false
}

func registerCreatedTransactionHandle(obj *api.CreatedTransaction) C.CreatedTransaction__Handle {
	return (C.CreatedTransaction__Handle)(registerHandle(obj))
}

func lookupCreatedTransactionHandle(handle C.CreatedTransaction__Handle) (*api.CreatedTransaction, bool) {
	obj, ok := lookupHandle(C.Handle(handle))
	if ok {
		if obj, isOK := (obj).(*api.CreatedTransaction); isOK {
			return obj, true
		}
	}
	return nil, false
}

func registerCreatedTransactionOutputHandle(obj *api.CreatedTransactionOutput) C.CreatedTransactionOutput__Handle {
	return (C.CreatedTransactionOutput__Handle)(registerHandle(obj))
}

func lookupCreatedTransactionOutputHandle(handle C.CreatedTransactionOutput__Handle) (*api.CreatedTransactionOutput, bool) {
	obj, ok := lookupHandle(C.Handle(handle))
	if ok {
		if obj, isOK := (obj).(*api.CreatedTransactionOutput); isOK {
			return obj, true
		}
	}
	return nil, false
}

func registerCreatedTransactionInputHandle(obj *api.CreatedTransactionInput) C.CreatedTransactionInput__Handle {
	return (C.CreatedTransactionInput__Handle)(registerHandle(obj))
}

func lookupCreatedTransactionInputHandle(handle C.CreatedTransactionInput__Handle) (*api.CreatedTransactionInput, bool) {
	obj, ok := lookupHandle(C.Handle(handle))
	if ok {
		if obj, isOK := (obj).(*api.CreatedTransactionInput); isOK {
			return obj, true
		}
	}
	return nil, false
}

func registerCreateTransactionResponseHandle(obj *api.CreateTransactionResponse) C.CreateTransactionResponse__Handle {
	return (C.CreateTransactionResponse__Handle)(registerHandle(obj))
}

func lookupCreateTransactionResponseHandle(handle C.CreateTransactionResponse__Handle) (*api.CreateTransactionResponse, bool) {
	obj, ok := lookupHandle(C.Handle(handle))
<<<<<<< HEAD
	if ok {
		if obj, isOK := (obj).(*api.CreateTransactionResponse); isOK {
=======
	if ok {
		if obj, isOK := (obj).(*api.CreateTransactionResponse); isOK {
			return obj, true
		}
	}
	return nil, false
}

func registerBalanceResultHandle(obj *cli.BalanceResult) C.BalanceResult_Handle {
	return (C.BalanceResult_Handle)(registerHandle(obj))
}

func lookupBalanceResultHandle(handle C.BalanceResult_Handle) (*cli.BalanceResult, bool) {
	obj, ok := lookupHandle(C.Handle(handle))
	if ok {
		if obj, isOK := (obj).(*cli.BalanceResult); isOK {
			return obj, true
		}
	}
	return nil, false
}

func registerSpendResultHandle(obj *api.SpendResult) C.SpendResult_Handle {
	return (C.SpendResult_Handle)(registerHandle(obj))
}

func lookupSpendResultHandle(handle C.SpendResult_Handle) (*api.SpendResult, bool) {
	obj, ok := lookupHandle(C.Handle(handle))
	if ok {
		if obj, isOK := (obj).(*api.SpendResult); isOK {
			return obj, true
		}
	}
	return nil, false
}

func registerTransactionResultHandle(obj *webrpc.TxnResult) C.TransactionResult_Handle {
	return (C.TransactionResult_Handle)(registerHandle(obj))
}

func lookupTransactionResultHandle(handle C.TransactionResult_Handle) (*webrpc.TxnResult, bool) {
	obj, ok := lookupHandle(C.Handle(handle))
	if ok {
		if obj, isOK := (obj).(*webrpc.TxnResult); isOK {
			return obj, true
		}
	}
	return nil, false
}

func registerSortableTransactiontHandle(obj *coin.SortableTransactions) C.SortableTransactionResult_Handle {
	return (C.SortableTransactionResult_Handle)(registerHandle(obj))
}

func lookupSortableTransactionHandle(handle C.SortableTransactionResult_Handle) (*coin.SortableTransactions, bool) {
	obj, ok := lookupHandle(C.Handle(handle))
	if ok {
		if obj, isOK := (obj).(*coin.SortableTransactions); isOK {
			return obj, true
		}
	}
	return nil, false
}

func registerWalletNotesHandle(obj *wallet.Notes) C.WalletNotes_Handle {
	return (C.WalletNotes_Handle)(registerHandle(obj))
}

func lookupWalletNotesHandle(handle C.WalletNotes_Handle) (*wallet.Notes, bool) {
	obj, ok := lookupHandle(C.Handle(handle))
	if ok {
		if obj, isOK := (obj).(*wallet.Notes); isOK {
			return obj, true
		}
	}
	return nil, false
}

func registerWalletReadableNotesHandle(obj *wallet.ReadableNotes) C.WalletReadableNotes_Handle {
	return (C.WalletReadableNotes_Handle)(registerHandle(obj))
}

func lookupWalletReadableNotesHandle(handle C.WalletReadableNotes_Handle) (*wallet.ReadableNotes, bool) {
	obj, ok := lookupHandle(C.Handle(handle))
	if ok {
		if obj, isOK := (obj).(*wallet.ReadableNotes); isOK {
			return obj, true
		}
	}
	return nil, false
}

func registerOutputsResultHandle(obj *webrpc.OutputsResult) C.OutputsResult_Handle {
	return (C.OutputsResult_Handle)(registerHandle(obj))
}

func lookupOutputsResultHandle(handle C.OutputsResult_Handle) (*webrpc.OutputsResult, bool) {
	obj, ok := lookupHandle(C.Handle(handle))
	if ok {
		if obj, isOK := (obj).(*webrpc.OutputsResult); isOK {
			return obj, true
		}
	}
	return nil, false
}

func registerStatusResultHandle(obj *webrpc.StatusResult) C.StatusResult_Handle {
	return (C.StatusResult_Handle)(registerHandle(obj))
}

func lookupStatusResultHandle(handle C.StatusResult_Handle) (*webrpc.StatusResult, bool) {
	obj, ok := lookupHandle(C.Handle(handle))
	if ok {
		if obj, isOK := (obj).(*webrpc.StatusResult); isOK {
			return obj, true
		}
	}
	return nil, false
}

func registerAddressUxOutHandle(obj *coin.AddressUxOuts) C.AddressUxOuts_Handle {
	return (C.AddressUxOuts_Handle)(registerHandle(obj))
}

func lookupAddressUxOutHandle(handle C.AddressUxOuts_Handle) (*coin.AddressUxOuts, bool) {
	obj, ok := lookupHandle(C.Handle(handle))
	if ok {
		if obj, isOK := (obj).(*coin.AddressUxOuts); isOK {
			return obj, true
		}
	}
	return nil, false
}

func registerBuildInfoHandle(obj *visor.BuildInfo) C.BuildInfo_Handle {
	return (C.BuildInfo_Handle)(registerHandle(obj))
}

func lookupBuildInfoHandle(handle C.BuildInfo_Handle) (*visor.BuildInfo, bool) {
	obj, ok := lookupHandle(C.Handle(handle))
	if ok {
		if obj, isOK := (obj).(*visor.BuildInfo); isOK {
>>>>>>> f2dae52a
			return obj, true
		}
	}
	return nil, false
}

func closeHandle(handle Handle) {
	delete(handleMap, handle)
}

//export SKY_handle_close
func SKY_handle_close(handle C.Handle) {
	closeHandle(Handle(handle))
}<|MERGE_RESOLUTION|>--- conflicted
+++ resolved
@@ -17,10 +17,7 @@
 	"github.com/skycoin/skycoin/src/coin"
 	wallet "github.com/skycoin/skycoin/src/wallet"
 	gcli "github.com/urfave/cli"
-<<<<<<< HEAD
-=======
 	"github.com/skycoin/skycoin/src/visor"
->>>>>>> f2dae52a
 )
 
 type Handle uint64
@@ -352,10 +349,6 @@
 
 func lookupCreateTransactionResponseHandle(handle C.CreateTransactionResponse__Handle) (*api.CreateTransactionResponse, bool) {
 	obj, ok := lookupHandle(C.Handle(handle))
-<<<<<<< HEAD
-	if ok {
-		if obj, isOK := (obj).(*api.CreateTransactionResponse); isOK {
-=======
 	if ok {
 		if obj, isOK := (obj).(*api.CreateTransactionResponse); isOK {
 			return obj, true
@@ -498,7 +491,6 @@
 	obj, ok := lookupHandle(C.Handle(handle))
 	if ok {
 		if obj, isOK := (obj).(*visor.BuildInfo); isOK {
->>>>>>> f2dae52a
 			return obj, true
 		}
 	}
