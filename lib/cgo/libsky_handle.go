--- conflicted
+++ resolved
@@ -458,23 +458,6 @@
 	return nil, false
 }
 
-<<<<<<< HEAD
-func registerBuildInfoHandle(obj *readable.BuildInfo) C.BuildInfo_Handle {
-	return (C.BuildInfo_Handle)(registerHandle(obj))
-}
-
-func lookupBuildInfoHandle(handle C.BuildInfo_Handle) (*readable.BuildInfo, bool) {
-	obj, ok := lookupHandle(C.Handle(handle))
-	if ok {
-		if obj, isOK := (obj).(*readable.BuildInfo); isOK {
-			return obj, true
-		}
-	}
-	return nil, false
-}
-
-=======
->>>>>>> b733b13d
 func registerHashHandle(obj *hash.Hash) C.Hash_Handle {
 	return (C.Hash_Handle)(registerHandle(obj))
 }
@@ -537,19 +520,11 @@
 	}
 }
 
-<<<<<<< HEAD
-func registerUnspentOutputsSummaryHandle(obj *readable.UnspentOutputsSummary) C.UnspentOutputsSummary_Handle {
-	return (C.UnspentOutputsSummary_Handle)(registerHandle(obj))
-}
-
-func lookupUnspentOutputsSummaryHandle(handle C.UnspentOutputsSummary_Handle) (*readable.UnspentOutputsSummary, bool) {
-=======
 func registerReadableUnspentOutputsSummaryHandle(obj *readable.UnspentOutputsSummary) C.ReadableUnspentOutputsSummary_Handle {
 	return (C.ReadableUnspentOutputsSummary_Handle)(registerHandle(obj))
 }
 
 func lookupReadableUnspentOutputsSummaryHandle(handle C.ReadableUnspentOutputsSummary_Handle) (*readable.UnspentOutputsSummary, bool) {
->>>>>>> b733b13d
 	obj, ok := lookupHandle(C.Handle(handle))
 	if ok {
 		if obj, isOK := (obj).(*readable.UnspentOutputsSummary); isOK {
@@ -557,8 +532,6 @@
 		}
 	}
 	return nil, false
-<<<<<<< HEAD
-=======
 }
 
 func registerBuildInfoHandle(obj *readable.BuildInfo) C.BuildInfo_Handle {
@@ -573,5 +546,4 @@
 		}
 	}
 	return nil, false
->>>>>>> b733b13d
 }