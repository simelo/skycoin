package main

<<<<<<< HEAD
=======
// #cgo CFLAGS: -I../../include
import "C"

>>>>>>> 50c87d2b
func main() {}<|MERGE_RESOLUTION|>--- conflicted
+++ resolved
@@ -1,9 +1,6 @@
 package main
 
-<<<<<<< HEAD
-=======
 // #cgo CFLAGS: -I../../include
 import "C"
 
->>>>>>> 50c87d2b
 func main() {}