#include <stdio.h>
#include <stdlib.h>
#include <string.h>

#include <criterion/criterion.h>
#include <criterion/new/assert.h>

#include "json.h"
#include "libskycoin.h"
#include "skyerrors.h"
#include "skystring.h"
#include "skytest.h"
#include <sys/stat.h>

#define BUFFER_SIZE 1024
#define STRING_SIZE 128
#define JSON_FILE_SIZE 4096
#define JSON_BIG_FILE_SIZE 32768
#define TEST_DATA_DIR "src/cli/integration/testdata/"
#define SKYCOIN_NODE_HOST "http://127.0.0.1:6420"
#define stableWalletName "integration-test.wlt"
#define stableEncryptWalletName "integration-test-encrypted.wlt"

// createTempWalletDir creates a temporary wallet dir,
// sets the WALLET_DIR environment variable.
// Returns wallet dir path and callback function to clean up the dir.
void createTempWalletDir(bool encrypt) {
	const char *temp = "build/libskycoin/wallet-data-dir";
	int valueMkdir = mkdir(temp, S_IRWXU);

  // Copy the testdata/$stableWalletName to the temporary dir.
	unsigned char walletPath[BUFFER_SIZE];
	if (encrypt) {
		strcat(walletPath, stableEncryptWalletName);
	} else {
		strcat(walletPath, stableWalletName);
	}
	unsigned char pathnameURL[BUFFER_SIZE];
	strcpy(pathnameURL, temp);
	strcat(pathnameURL, "/");
	strcat(pathnameURL, walletPath);

	FILE *rf;
	FILE *f;
	f = fopen(pathnameURL, "wb");
	unsigned char fullUrl[BUFFER_SIZE];
	strcpy(fullUrl, TEST_DATA_DIR);
	strcat(fullUrl, walletPath);
	rf = fopen(fullUrl, "rb");
	unsigned char buff[2048];
	int readBits;
  // Copy file rf to f
	if (f && rf) {
		while ((readBits = fread(buff, 1, 2048, rf)))
			fwrite(buff, 1, readBits, f);

		fclose(rf);
		fclose(f);

		GoString WalletDir = {"WALLET_DIR", 10};
		GoString Dir = {temp, strlen(temp)};
		SKY_cli_Setenv(WalletDir, Dir);
		GoString WalletPath = {"WALLET_NAME", 11};
		GoString pathname = {walletPath, strlen(walletPath)};
		SKY_cli_Setenv(WalletPath, pathname);
	}
};

<<<<<<< HEAD
Test(api_cli_integration, TestGenerateAddresses) {
=======
/*Test(api_cli_integration, TestGenerateAddresses) {
>>>>>>> d8aa7954

	int lenStruct = 1;

	struct testStruct {
		unsigned char *name;
		bool encrypted;
		char args[BUFFER_SIZE];
		bool isUsageErr;
		unsigned char *expectOutput;
		unsigned char *goldenFile;
	};

	struct testStruct tt[lenStruct];

	unsigned char buff[BUFFER_SIZE];
	unsigned char cmd[BUFFER_SIZE];
	unsigned char expectCmd[BUFFER_SIZE];

	strcpy(cmd, "boxfort-worker generateAddresses");
  // strcpy(expectCmd, "7g3M372kxwNwwQEAmrronu4anXTW8aD1XC\n");
	tt[0].name = "generateAddresses";
	tt[0].encrypted = false;
	strcpy(tt[0].args , cmd);
	tt[0].expectOutput = "7g3M372kxwNwwQEAmrronu4anXTW8aD1XC\n";
	tt[0].goldenFile = "generate-addresses.golden";

	strcpy(expectCmd, "{\n    \"addresses\": [\n        "
		"\"7g3M372kxwNwwQEAmrronu4anXTW8aD1XC\",\n        "
		"\"2EDapDfn1VC6P2hx4nTH2cRUkboGAE16evV\"\n    ]\n}\n");
	tt[1].name = "generateAddresses -n 2 -j";
	tt[1].encrypted = false;
	strcpy(tt[1].args,  "boxfort-worker generateAddresses -n 2 -j");
	tt[1].expectOutput = expectCmd;
	tt[1].goldenFile = "generate-addresses-2.golden";

	strcpy(expectCmd, "{\n    \"addresses\": [\n        "
		"\"7g3M372kxwNwwQEAmrronu4anXTW8aD1XC\"\n    ]\n}\n");
	tt[2].name = "generateAddresses in encrypted wallet";
	tt[2].encrypted = true;
	strcpy(tt[2].args, "boxfort-worker generateAddresses -p pwd -j");
	tt[2].expectOutput = expectCmd;
	tt[2].goldenFile = "generate-addresses-encrypted.golden";



	GoUint32 errcode;

	char buffName[BUFFER_SIZE];
	char buffDir[BUFFER_SIZE];
	GoString WalletName = {"WALLET_NAME", 11};
	GoString WalletPath = {"WALLET_DIR", 10};
	GoString pathname = {buffName, 0};
	GoString Dir = {buffDir, 0};
	unsigned char filePath[BUFFER_SIZE];
	unsigned char goldenFileURL[BUFFER_SIZE];

	// for (int i = 0; i < lenStruct; i++) {
	int i=0;
	char output[BUFFER_SIZE];
	createTempWalletDir(tt[i].encrypted);
	Config__Handle configHandle;
	App__Handle appHandle;
	errcode = SKY_cli_LoadConfig(&configHandle);
	cr_assert(errcode == SKY_OK, "SKY_cli_LoadConfig failed");
	registerHandleClose(configHandle);
	errcode = SKY_cli_NewApp(&configHandle, &appHandle);
	cr_assert(errcode == SKY_OK, "SKY_cli_NewApp failed");
	registerHandleClose(appHandle);

    // Redirect standard output to a pipe
	redirectStdOut();
	unsigned char buffArgs[BUFFER_SIZE];
	GoString Args = { buffArgs,0 };
	strcpy(Args.p,tt[i].args);
	Args.n = strlen(tt[i].args);
	errcode = SKY_cli_App_Run(&appHandle, Args);
    // Get redirected standard output
	getStdOut(output, BUFFER_SIZE);
	cr_assert(errcode == SKY_OK, "SKY_cli_App_Run failed");
	printf("El argsn es %s\n",tt[i].args );

    // printf("Outputs by %s: %s\n",tt[i].name, output);
    // printf("expectOutput by %s : %s\n",tt[i].name, tt[i].expectOutput);

	GoSlice Outputs = { output,strlen(output),strlen(output) };
	GoSlice expectOutput = { tt[i].expectOutput,strlen(tt[i].expectOutput),strlen(tt[i].expectOutput) };
	cr_assert(eq(type(GoSlice),Outputs,expectOutput));

	SKY_cli_Getenv(WalletPath, ((GoString_ *)&Dir));
	SKY_cli_Getenv(WalletName, ((GoString_ *)&pathname));

	strcpy(filePath, Dir.p);
	strcat(filePath, "/");
	strcat(filePath, pathname.p);
	json_value *w;
	json_value *expect;

	w = loadJsonFile(filePath);
	cr_assert(w != NULL, "Failed to json parse in test :%s", tt[i].name);
	registerJsonFree(w);

	strcpy(goldenFileURL, TEST_DATA_DIR);
	strcat(goldenFileURL, tt[i].goldenFile);

	expect = loadJsonFile(goldenFileURL);
	cr_assert(expect != NULL, "Failed to json parse in test :%s", tt[i].name);
	registerJsonFree(expect);

	cr_assert(compareJsonValues(expect, w) == 1, "compareJsonValues  in : %s",
		tt[i].name);
	strcpy(output,"");
	// }
};


Test(api_cli_integration,TestVerifyAddress){

	int lenStruct = 1;

	struct testStruct {
		unsigned char *name;
		unsigned char* addr;
		int    error;
		unsigned char* errMsg;
	};



}<|MERGE_RESOLUTION|>--- conflicted
+++ resolved
@@ -66,11 +66,8 @@
 	}
 };
 
-<<<<<<< HEAD
+
 Test(api_cli_integration, TestGenerateAddresses) {
-=======
-/*Test(api_cli_integration, TestGenerateAddresses) {
->>>>>>> d8aa7954
 
 	int lenStruct = 1;
 
