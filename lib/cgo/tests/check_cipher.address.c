
#include <stdio.h>
#include <string.h>
#include <criterion/criterion.h>
#include <criterion/new/assert.h>

#include "libskycoin.h"
#include "skyerrors.h"
#include "skystring.h"
#include "skytest.h"

#define SKYCOIN_ADDRESS_VALID "2GgFvqoyk9RjwVzj8tqfcXVXB4orBwoc9qv"

TestSuite(cipher_address, .init = setup, .fini = teardown);

// buffer big enough to hold all kind of data needed by test cases
unsigned char buff[1024];

Test(cipher_address, TestDecodeBase58Address) {

  GoString strAddr = {
    SKYCOIN_ADDRESS_VALID,
    35
  };
  cipher__Address addr;

  cr_assert( SKY_cipher_DecodeBase58Address(strAddr, &addr) == SKY_OK, "accept valid address");

  char tempStr[50];
  int errorcode;

  // preceding whitespace is invalid
  strcpy(tempStr, " ");
  strcat(tempStr, SKYCOIN_ADDRESS_VALID);
  strAddr.p = tempStr;
  strAddr.n = strlen(tempStr);
  errorcode = SKY_cipher_DecodeBase58Address(strAddr, &addr);
  cr_assert(
      errorcode == SKY_ErrInvalidBase58Char,
      "preceding whitespace is invalid"
  );

  // preceding zeroes are invalid
  strcpy(tempStr, "000");
  strcat(tempStr, SKYCOIN_ADDRESS_VALID);
  strAddr.p = tempStr;
  strAddr.n = strlen(tempStr);
  errorcode = SKY_cipher_DecodeBase58Address(strAddr, &addr);
  cr_assert(
      errorcode == SKY_ErrInvalidBase58Char,
      "leading zeroes prefix are invalid"
  );

  // trailing whitespace is invalid
  strcpy(tempStr, SKYCOIN_ADDRESS_VALID);
  strcat(tempStr, " ");
  strAddr.p = tempStr;
  strAddr.n = strlen(tempStr);
  errorcode = SKY_cipher_DecodeBase58Address(strAddr, &addr);
  cr_assert(
      errorcode == SKY_ErrInvalidBase58Char,
      "trailing whitespace is invalid"
  );

  // trailing zeroes are invalid
  strcpy(tempStr, SKYCOIN_ADDRESS_VALID);
  strcat(tempStr, "000");
  strAddr.p = tempStr;
  strAddr.n = strlen(tempStr);
  errorcode = SKY_cipher_DecodeBase58Address(strAddr, &addr);
  cr_assert(
      errorcode == SKY_ErrInvalidBase58Char,
      "trailing zeroes suffix are invalid"
  );
<<<<<<< HEAD
=======

>>>>>>> f05b4455
}

Test(cipher_address, TestAddressFromBytes){
  cipher__Address addr, addr2;
  cipher__SecKey sk;
  cipher__PubKey pk;
  GoSlice bytes;

  SKY_cipher_GenerateKeyPair(&pk, &sk);
  SKY_cipher_AddressFromPubKey(&pk, &addr);

  bytes.data = buff;
  bytes.len = 0;
  bytes.cap = sizeof(buff);

  SKY_cipher_Address_Bytes(&addr, (GoSlice_ *)&bytes);
  cr_assert(bytes.len > 0, "address bytes written");
  cr_assert(SKY_cipher_AddressFromBytes(bytes, &addr2) == SKY_OK, "convert bytes to SKY address");

  cr_assert(eq(type(cipher__Address), addr, addr2));

  int bytes_len = bytes.len;

  bytes.len = bytes.len - 2;
  cr_assert(SKY_cipher_AddressFromBytes(bytes, &addr2) == SKY_ErrAddressInvalidLength, "no SKY address due to short bytes length");

  bytes.len = bytes_len;
  ((char *) bytes.data)[bytes.len - 1] = '2';
  cr_assert(SKY_cipher_AddressFromBytes(bytes, &addr2) == SKY_ErrAddressInvalidChecksum, "no SKY address due to corrupted bytes");

  addr.Version = 2;
  SKY_cipher_Address_Bytes(&addr, (GoSlice_ *)&bytes);
  cr_assert(SKY_cipher_AddressFromBytes(bytes, &addr2) == SKY_ErrAddressInvalidVersion, "Invalid version");
}

Test(cipher_address, TestAddressVerify){

  cipher__PubKey pubkey;
  cipher__SecKey seckey;
  cipher__PubKey pubkey2;
  cipher__SecKey seckey2;
  cipher__Address addr;

  SKY_cipher_GenerateKeyPair(&pubkey, &seckey);
  SKY_cipher_AddressFromPubKey(&pubkey, &addr);

  // Valid pubkey+address
  cr_assert( SKY_cipher_Address_Verify(&addr,&pubkey) == SKY_OK ,"Valid pubkey + address");

  SKY_cipher_GenerateKeyPair(&pubkey, &seckey2);
  //   // Invalid pubkey
  cr_assert( SKY_cipher_Address_Verify(&addr,&pubkey) == SKY_ErrAddressInvalidPubKey," Invalid pubkey");

  // Bad version
  addr.Version = 0x01;
  cr_assert( SKY_cipher_Address_Verify(&addr,&pubkey) == SKY_ErrAddressInvalidVersion,"  Bad version");
}

Test(cipher_address,TestAddressString){
  cipher__PubKey pk;
  cipher__SecKey sk;
  cipher__Address addr, addr2, addr3;
  GoString str;

  str.p = (char *) buff;
  str.n = 0;

  SKY_cipher_GenerateKeyPair(&pk, &sk);
  SKY_cipher_AddressFromPubKey(&pk, &addr);
  SKY_cipher_Address_String(&addr, (GoString_ *)&str);
  cr_assert(SKY_cipher_DecodeBase58Address(str, &addr2) == SKY_OK);
  cr_assert(eq(type(cipher__Address), addr, addr2));

  SKY_cipher_Address_String(&addr2, (GoString_ *)&str);
  cr_assert(SKY_cipher_DecodeBase58Address(str, &addr3) == SKY_OK);
  cr_assert(eq(type(cipher__Address), addr, addr2));
}

Test(cipher_address, TestAddressBulk) {

  unsigned char buff[50];
  GoSlice slice = {buff, 0, 50};

  for (int i = 0; i < 1024; ++i) {
    randBytes(&slice, 32);
    cipher__PubKey pubkey;
    cipher__SecKey seckey;
    SKY_cipher_GenerateDeterministicKeyPair(slice, &pubkey, &seckey);
    cipher__Address addr;
    SKY_cipher_AddressFromPubKey(&pubkey, &addr);
    unsigned int err;
    err = SKY_cipher_Address_Verify(&addr, &pubkey);
    cr_assert(err == SKY_OK);
    GoString strAddr;
    SKY_cipher_Address_String(&addr, (GoString_ *)&strAddr);
    registerMemCleanup((void *) strAddr.p);
    cipher__Address addr2;

    err = SKY_cipher_DecodeBase58Address(strAddr, &addr2);
    cr_assert(err == SKY_OK);
    cr_assert(eq(type(cipher__Address), addr, addr2));
  }

}

Test(cipher_address, TestAddressNull) {
  cipher__Address a;
  memset(&a, 0, sizeof(cipher__Address));
  GoUint32 result;
  GoUint8 isNull;
  result = SKY_cipher_Address_Null(&a, &isNull);
  cr_assert(result == SKY_OK, "SKY_cipher_Address_Null");
  cr_assert(isNull == 1);

  cipher__PubKey p;
  cipher__SecKey s;

  result = SKY_cipher_GenerateKeyPair(&p, &s);
  cr_assert(result == SKY_OK, "SKY_cipher_GenerateKeyPair failed");

  result = SKY_cipher_AddressFromPubKey(&p, &a);
  cr_assert(result == SKY_OK, "SKY_cipher_AddressFromPubKey failed");
  result = SKY_cipher_Address_Null(&a, &isNull);
  cr_assert(result == SKY_OK, "SKY_cipher_Address_Null");
  cr_assert(isNull == 0);
}<|MERGE_RESOLUTION|>--- conflicted
+++ resolved
@@ -72,10 +72,6 @@
       errorcode == SKY_ErrInvalidBase58Char,
       "trailing zeroes suffix are invalid"
   );
-<<<<<<< HEAD
-=======
-
->>>>>>> f05b4455
 }
 
 Test(cipher_address, TestAddressFromBytes){
