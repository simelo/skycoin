--- conflicted
+++ resolved
@@ -145,11 +145,7 @@
 
 Test(hash,TestSHA256KnownValue){
 
-<<<<<<< HEAD
-
-=======
   
->>>>>>> 18e2c25d
   typedef struct 
   {
     char *input;
