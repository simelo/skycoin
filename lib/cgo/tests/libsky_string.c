
#include "skystring.h"

#define ALPHANUM "0123456789ABCDEFGHIJKLMNOPQRSTUVWXYZabcdefghijklmnopqrstuvwxyz"
#define ALPHANUM_LEN 62
#define SIZE_ALL -1

void randBytes(GoSlice *bytes, size_t n) {
  size_t i = 0;
  unsigned char *ptr = (unsigned char *) bytes->data;
  for (; i < n; ++i, ++ptr) {
    *ptr = ALPHANUM[rand() % ALPHANUM_LEN];
  }
  bytes->len = (GoInt) n;
}

void strnhex(unsigned char* buf, char *str, int n){
    unsigned char * pin = buf;
    const char * hex = "0123456789ABCDEF";
    char * pout = str;
    for(; *pin && n; --n){
        *pout++ = hex[(*pin>>4)&0xF];
        *pout++ = hex[(*pin++)&0xF];
    }
    *pout = 0;
}

void strhex(unsigned char* buf, char *str){
  strnhex(buf, str, SIZE_ALL);
}

int hexnstr(const char* hex, unsigned char* str, int n){
	const char * pin = hex;
	unsigned char * pout = str;
	unsigned char c;
	int odd = 0;
	int size = 0;
	for(; *pin && size < n; pin++){
		if(*pin >= '0' && *pin <= '9'){
			c = *pin - '0';
		} else if(*pin >= 'A' && *pin <= 'F'){
			c = 10 + (*pin - 'A');
		} else if(*pin >= 'a' && *pin <= 'f'){
			c = 10 + (*pin - 'a');
		}
		if(odd){
			*pout = (*pout << 4) | c;
			pout++;
			size++;
		} else {
			*pout = c;
		}
		odd = !odd;
	}
	if( size < n )
		*pout = 0;
	return size;
}

int cmpGoSlice_GoSlice(GoSlice *slice1, GoSlice_ *slice2){

return (slice1->len == slice2->len) &&
  (strcmp( (unsigned char *) slice1->data, (unsigned char *) slice2->data) == 0);}

void bin2hex(unsigned char* buf, char *str, int n){
    unsigned char * pin = buf;
    const char * hex = "0123456789ABCDEF";
    char * pout = str;
    for(; n; --n){
        *pout++ = hex[(*pin>>4)&0xF];
        *pout++ = hex[(*pin++)&0xF];
    }
    *pout = 0;
<<<<<<< HEAD
}

int cmpGoSlice_GoSlice(GoSlice *slice1, GoSlice_ *slice2){
	return (slice1->len == slice2->len) &&
		(strcmp( (unsigned char *) slice1->data, (unsigned char *) slice2->data) == 0);
=======

>>>>>>> e32fddda
}<|MERGE_RESOLUTION|>--- conflicted
+++ resolved
@@ -58,9 +58,9 @@
 }
 
 int cmpGoSlice_GoSlice(GoSlice *slice1, GoSlice_ *slice2){
-
-return (slice1->len == slice2->len) &&
-  (strcmp( (unsigned char *) slice1->data, (unsigned char *) slice2->data) == 0);}
+	return (slice1->len == slice2->len) &&
+	(strcmp( (unsigned char *) slice1->data, (unsigned char *) slice2->data) == 0);
+}
 
 void bin2hex(unsigned char* buf, char *str, int n){
     unsigned char * pin = buf;
@@ -71,13 +71,4 @@
         *pout++ = hex[(*pin++)&0xF];
     }
     *pout = 0;
-<<<<<<< HEAD
-}
-
-int cmpGoSlice_GoSlice(GoSlice *slice1, GoSlice_ *slice2){
-	return (slice1->len == slice2->len) &&
-		(strcmp( (unsigned char *) slice1->data, (unsigned char *) slice2->data) == 0);
-=======
-
->>>>>>> e32fddda
 }