#!/usr/bin/env bash

set -x

DIR="$( cd "$( dirname "${BASH_SOURCE[0]}" )" && pwd )"
echo "skycoin binary dir:" "$DIR"
pushd "$DIR" >/dev/null
<<<<<<< HEAD
go run cmd/skycoin/skycoin.go \
    --gui-dir="${DIR}/src/gui/static/" \
    --launch-browser=true \
    --enable-wallet-api=true \
    $@
=======

COMMIT=$(git rev-parse HEAD)
BRANCH=$(git rev-parse --abbrev-ref HEAD)
GOLDFLAGS="-X main.Commit=${COMMIT} -X main.Branch=${BRANCH}"

go run -ldflags "${GOLDFLAGS}" cmd/skycoin/skycoin.go --gui-dir="${DIR}/src/gui/static/" --launch-browser=true $@

>>>>>>> f1ab336d
popd >/dev/null<|MERGE_RESOLUTION|>--- conflicted
+++ resolved
@@ -5,19 +5,15 @@
 DIR="$( cd "$( dirname "${BASH_SOURCE[0]}" )" && pwd )"
 echo "skycoin binary dir:" "$DIR"
 pushd "$DIR" >/dev/null
-<<<<<<< HEAD
-go run cmd/skycoin/skycoin.go \
-    --gui-dir="${DIR}/src/gui/static/" \
-    --launch-browser=true \
-    --enable-wallet-api=true \
-    $@
-=======
 
 COMMIT=$(git rev-parse HEAD)
 BRANCH=$(git rev-parse --abbrev-ref HEAD)
 GOLDFLAGS="-X main.Commit=${COMMIT} -X main.Branch=${BRANCH}"
 
-go run -ldflags "${GOLDFLAGS}" cmd/skycoin/skycoin.go --gui-dir="${DIR}/src/gui/static/" --launch-browser=true $@
+go run -ldflags "${GOLDFLAGS}" cmd/skycoin/skycoin.go \
+    --gui-dir="${DIR}/src/gui/static/" \
+    --launch-browser=true \
+    --enable-wallet-api=true \
+    $@
 
->>>>>>> f1ab336d
 popd >/dev/null