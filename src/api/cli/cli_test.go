package cli

import (
	"fmt"
	"os"
	"path/filepath"
	"testing"

	"github.com/stretchr/testify/require"

	"github.com/skycoin/skycoin/src/testutil"
	"github.com/skycoin/skycoin/src/util/file"
)

func Example() {
	// In cmd/cli/cli.go:
	cfg, err := LoadConfig()
	if err != nil {
		fmt.Println(err)
		os.Exit(1)
	}

	app, err := NewApp(cfg)
	if err != nil {
		fmt.Println(err)
		os.Exit(1)
	}

	if err := app.Run(os.Args); err != nil {
		fmt.Println(err)
		os.Exit(1)
	}
}

func TestLoadConfig(t *testing.T) {
	t.Run("set COIN", func(t *testing.T) {
		val := "foocoin"
		os.Setenv("COIN", val)
		defer os.Unsetenv("COIN")

		cfg, err := LoadConfig()
		require.NoError(t, err)
		require.Equal(t, cfg.Coin, val)
	})

	t.Run("set RPC_ADDR", func(t *testing.T) {
		val := "http://111.22.33.44:5555"
		os.Setenv("RPC_ADDR", val)
		defer os.Unsetenv("RPC_ADDR")

		cfg, err := LoadConfig()
		require.NoError(t, err)
		require.Equal(t, cfg.RPCAddress, val)
	})

	t.Run("set RPC_ADDR invalid", func(t *testing.T) {
		val := "111.22.33.44:5555"
		os.Setenv("RPC_ADDR", val)
		defer os.Unsetenv("RPC_ADDR")

		_, err := LoadConfig()
		testutil.RequireError(t, err, "RPC_ADDR must be in scheme://host format")
	})

	t.Run("set WALLET_DIR", func(t *testing.T) {
		val := "/home/foo/bar"
		os.Setenv("WALLET_DIR", val)
		defer os.Unsetenv("WALLET_DIR")

		cfg, err := LoadConfig()
		require.NoError(t, err)
		require.Equal(t, cfg.WalletDir, val)
	})

	t.Run("set WALLET_NAME", func(t *testing.T) {
		val := "bar.wlt"
		os.Setenv("WALLET_NAME", val)
		defer os.Unsetenv("WALLET_NAME")

		cfg, err := LoadConfig()
		require.NoError(t, err)
		require.Equal(t, cfg.WalletName, val)
	})

	t.Run("set WALLET_NAME invalid", func(t *testing.T) {
		val := "badwltext.foo"
		os.Setenv("WALLET_NAME", val)
		defer os.Unsetenv("WALLET_NAME")

		_, err := LoadConfig()
		require.Error(t, err)
		require.Equal(t, ErrWalletName, err)
	})

<<<<<<< HEAD
	t.Run("set DATA_DIR", func(t *testing.T) {
		val := "/home/foo/"
		os.Setenv("DATA_DIR", val)
		defer os.Unsetenv("DATA_DIR")

		cfg, err := LoadConfig()
		require.NoError(t, err)
		require.Equal(t, cfg.DataDir, val)
=======
	t.Run("don't set USE_CSRF", func(t *testing.T) {
		os.Unsetenv("USE_CSRF")

		c, err := LoadConfig()
		require.NoError(t, err)
		require.False(t, c.UseCSRF)
	})

	t.Run("set USE_CSRF false", func(t *testing.T) {
		val := "0"
		os.Setenv("USE_CSRF", val)
		defer os.Unsetenv("USE_CSRF")

		c, err := LoadConfig()
		require.NoError(t, err)
		require.False(t, c.UseCSRF)
	})

	t.Run("set USE_CSRF true", func(t *testing.T) {
		val := "1"
		os.Setenv("USE_CSRF", val)
		defer os.Unsetenv("USE_CSRF")

		c, err := LoadConfig()
		require.NoError(t, err)
		require.True(t, c.UseCSRF)
	})

	t.Run("set USE_CSRF invalid", func(t *testing.T) {
		val := "not_boolean"
		os.Setenv("USE_CSRF", val)
		defer os.Unsetenv("USE_CSRF")

		_, err := LoadConfig()
		testutil.RequireError(t, err, "Invalid USE_CSRF value, must be interpretable as a boolean e.g. 0, 1, true, false")
>>>>>>> 8b0b9fbb
	})
}

func TestResolveWalletPath(t *testing.T) {
	mustLoadConfig := func() Config {
		cfg, err := LoadConfig()
		require.NoError(t, err)
		return cfg
	}

	defaultCfg := mustLoadConfig()
	expectedFullPath := fmt.Sprintf("%[1]s/.%[2]s/wallets/%[2]s_cli%[3]s", file.UserHome(), defaultCoin, walletExt)
	require.Equal(t, expectedFullPath, defaultCfg.FullWalletPath())

	absPathInput := "./foo/bar.wlt"
	absPathOutput, err := filepath.Abs(absPathInput)
	require.NoError(t, err)

	tests := []struct {
		Name       string
		WalletDir  string
		WalletName string
		WalletArg  string
		Error      error
		Expected   string
	}{
		{
			Name:     "default config, empty cli arg",
			Expected: defaultCfg.WalletDir + "/" + defaultCfg.WalletName,
		},
		{
			Name:      "default config, nonempty cli arg, invalid extension",
			WalletArg: "badwltext.foo",
			Error:     ErrWalletName,
		},
		{
			Name:      "default config, nonempty cli arg, valid",
			WalletArg: "foo.wlt",
			Expected:  defaultCfg.WalletDir + "/foo.wlt",
		},
		{
			Name:       "nondefault config wallet name, empty cli arg",
			WalletName: "bar.wlt",
			Expected:   defaultCfg.WalletDir + "/bar.wlt",
		},
		{
			Name:       "nondefault config wallet name invalid, empty cli arg",
			WalletName: "badwltext.foo",
			Error:      ErrWalletName,
		},
		{
			Name:      "nondefault config wallet path, empty cli arg",
			WalletDir: "/home/foo/somewhere",
			Expected:  "/home/foo/somewhere/" + defaultCfg.WalletName,
		},
		{
			Name:       "nondefault config wallet path and name, empty cli arg",
			WalletDir:  "/home/foo/somewhere",
			WalletName: "bar.wlt",
			Expected:   "/home/foo/somewhere/bar.wlt",
		},
		{
			Name:       "nondefault config wallet path and name, cli arg, valid, name only",
			WalletDir:  "/home/foo/somewhere",
			WalletName: "bar.wlt",
			WalletArg:  "foo.wlt",
			Expected:   "/home/foo/somewhere/foo.wlt",
		},
		{
			Name:       "nondefault config wallet path and name, cli arg, valid, with path",
			WalletDir:  "/home/foo/somewhere",
			WalletName: "bar.wlt",
			WalletArg:  "/usr/lib/foo.wlt",
			Expected:   "/usr/lib/foo.wlt",
		},
		{
			Name:      "wallet arg relative path",
			WalletArg: absPathInput,
			Expected:  absPathOutput,
		},
	}

	for _, tc := range tests {
		t.Run(tc.Name, func(t *testing.T) {
			cfg := mustLoadConfig()
			if tc.WalletDir != "" {
				cfg.WalletDir = tc.WalletDir
			}
			if tc.WalletName != "" {
				cfg.WalletName = tc.WalletName
			}

			w, err := resolveWalletPath(cfg, tc.WalletArg)

			if tc.Error == nil {
				require.NoError(t, err)
				require.Equal(t, tc.Expected, w)
				require.True(t, filepath.IsAbs(w))
			} else {
				require.Error(t, err)
				require.Equal(t, tc.Error, err)
			}
		})
	}
}<|MERGE_RESOLUTION|>--- conflicted
+++ resolved
@@ -92,7 +92,6 @@
 		require.Equal(t, ErrWalletName, err)
 	})
 
-<<<<<<< HEAD
 	t.Run("set DATA_DIR", func(t *testing.T) {
 		val := "/home/foo/"
 		os.Setenv("DATA_DIR", val)
@@ -101,7 +100,7 @@
 		cfg, err := LoadConfig()
 		require.NoError(t, err)
 		require.Equal(t, cfg.DataDir, val)
-=======
+	})
 	t.Run("don't set USE_CSRF", func(t *testing.T) {
 		os.Unsetenv("USE_CSRF")
 
@@ -137,7 +136,6 @@
 
 		_, err := LoadConfig()
 		testutil.RequireError(t, err, "Invalid USE_CSRF value, must be interpretable as a boolean e.g. 0, 1, true, false")
->>>>>>> 8b0b9fbb
 	})
 }
 
