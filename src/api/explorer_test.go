package api

import (
	"errors"
	"net/http"
	"testing"

	"encoding/json"
	"net/http/httptest"
	"net/url"
	"strings"

	"github.com/stretchr/testify/require"

	"github.com/stretchr/testify/mock"

	"strconv"

	"github.com/skycoin/skycoin/src/daemon"
	"github.com/skycoin/skycoin/src/testutil"
	"github.com/skycoin/skycoin/src/util/droplet"
	"github.com/skycoin/skycoin/src/visor"
)

func makeSuccessCoinSupplyResult(t *testing.T, allUnspents visor.ReadableOutputSet) *CoinSupply {
	unlockedAddrs := visor.GetUnlockedDistributionAddresses()
	var unlockedSupply uint64
	// check confirmed unspents only
	// Search map of unlocked addresses
	// used to filter unspents
	unlockedAddrMap := daemon.MakeSearchMap(unlockedAddrs)
	for _, u := range allUnspents.HeadOutputs {
		// check if address is an unlocked distribution address
		if _, ok := unlockedAddrMap[u.Address]; ok {
			coins, err := droplet.FromString(u.Coins)
			require.NoError(t, err)
			unlockedSupply += coins
		}
	}
	// "total supply" is the number of coins unlocked.
	// Each distribution address was allocated visor.DistributionAddressInitialBalance coins.
	totalSupply := uint64(len(unlockedAddrs)) * visor.DistributionAddressInitialBalance
	totalSupply *= droplet.Multiplier

	// "current supply" is the number of coins distribution from the unlocked pool
	currentSupply := totalSupply - unlockedSupply

	currentSupplyStr, err := droplet.ToString(currentSupply)
	require.NoError(t, err)

	totalSupplyStr, err := droplet.ToString(totalSupply)
	require.NoError(t, err)

	maxSupplyStr, err := droplet.ToString(visor.MaxCoinSupply * droplet.Multiplier)
	require.NoError(t, err)

	// locked distribution addresses
	lockedAddrs := visor.GetLockedDistributionAddresses()
	lockedAddrMap := daemon.MakeSearchMap(lockedAddrs)

	// get total coins hours which excludes locked distribution addresses
	var totalCoinHours uint64
	for _, out := range allUnspents.HeadOutputs {
		if _, ok := lockedAddrMap[out.Address]; !ok {
			totalCoinHours += out.Hours
		}
	}

	// get current coin hours which excludes all distribution addresses
	var currentCoinHours uint64
	for _, out := range allUnspents.HeadOutputs {
		// check if address not in locked distribution addresses
		if _, ok := lockedAddrMap[out.Address]; !ok {
			// check if address not in unlocked distribution addresses
			if _, ok := unlockedAddrMap[out.Address]; !ok {
				currentCoinHours += out.Hours
			}
		}
	}

	cs := CoinSupply{
		CurrentSupply:         currentSupplyStr,
		TotalSupply:           totalSupplyStr,
		MaxSupply:             maxSupplyStr,
		CurrentCoinHourSupply: strconv.FormatUint(currentCoinHours, 10),
		TotalCoinHourSupply:   strconv.FormatUint(totalCoinHours, 10),
		UnlockedAddresses:     unlockedAddrs,
		LockedAddresses:       visor.GetLockedDistributionAddresses(),
	}
	return &cs
}

func TestGetTransactionsForAddress(t *testing.T) {
	address := testutil.MakeAddress()
	successAddress := "111111111111111111111691FSP"
	validHash := "79216473e8f2c17095c6887cc9edca6c023afedfac2e0c5460e8b6f359684f8b"
	tt := []struct {
		name                                string
		method                              string
		status                              int
		err                                 string
		addressParam                        string
		gatewayGetTransactionsForAddressErr error
		result                              []visor.ReadableTransactionVerbose
		csrfDisabled                        bool
	}{
		{
			name:         "405",
			method:       http.MethodPost,
			status:       http.StatusMethodNotAllowed,
			err:          "405 Method Not Allowed",
			addressParam: "0",
		},
		{
			name:         "400 - address is empty",
			method:       http.MethodGet,
			status:       http.StatusBadRequest,
			err:          "400 Bad Request - address is empty",
			addressParam: "",
		},
		{
			name:         "400 - invalid address",
			method:       http.MethodGet,
			status:       http.StatusBadRequest,
			err:          "400 Bad Request - invalid address",
			addressParam: "badAddress",
		},
		{
			name:                                "500 - gw GetVerboseTransactionsForAddress error",
			method:                              http.MethodGet,
			status:                              http.StatusInternalServerError,
			err:                                 "500 Internal Server Error - gateway.GetVerboseTransactionsForAddress failed: gatewayGetTransactionsForAddressErr",
			addressParam:                        address.String(),
			gatewayGetTransactionsForAddressErr: errors.New("gatewayGetTransactionsForAddressErr"),
		},
		{
			name:         "200",
			method:       http.MethodGet,
			status:       http.StatusOK,
			addressParam: address.String(),
			result: []visor.ReadableTransactionVerbose{
				{
					ReadableBlockTransactionVerbose: visor.ReadableBlockTransactionVerbose{
						In: []visor.ReadableTransactionInput{
							{
								Hash:    validHash,
								Address: successAddress,
								Coins:   "0.000000",
								Hours:   0,
							},
						},
					},
				},
			},
		},
	}

	for _, tc := range tt {
		t.Run(tc.name, func(t *testing.T) {
			endpoint := "/api/v1/explorer/address"
<<<<<<< HEAD
			gateway := NewGatewayerMock()
			gateway.On("GetTransactionsForAddress", address).Return(tc.result, tc.gatewayGetTransactionsForAddressErr)
			gateway.On("IsCSPEnabled").Return(false)
			gateway.On("IsAPISetEnabled", "EXPLORER", []string{"BLOCKCHAIN", "DEFAULT"}).Return(true)
=======
			gateway := &MockGatewayer{}
			gateway.On("GetVerboseTransactionsForAddress", address).Return(tc.result, tc.gatewayGetTransactionsForAddressErr)
>>>>>>> cfd8a327

			v := url.Values{}
			if tc.addressParam != "" {
				v.Add("address", tc.addressParam)
			}

			if len(v) > 0 {
				endpoint += "?" + v.Encode()
			}

			req, err := http.NewRequest(tc.method, endpoint, nil)
			require.NoError(t, err)
			rr := httptest.NewRecorder()
			csrfStore := &CSRFStore{
				Enabled: !tc.csrfDisabled,
			}
			if csrfStore.Enabled {
				setCSRFParameters(csrfStore, tokenValid, req)
			} else {
				setCSRFParameters(csrfStore, tokenInvalid, req)
			}
			handler := newServerMux(defaultMuxConfig(), gateway, csrfStore, nil)
			handler.ServeHTTP(rr, req)

			status := rr.Code
			require.Equal(t, tc.status, status, "case: %s, handler returned wrong status code: got `%v` want `%v`", tc.name, status, tc.status)

			if status != http.StatusOK {
				require.Equal(t, tc.err, strings.TrimSpace(rr.Body.String()), "case: %s, handler returned wrong error message: got `%v`| %s, want `%v`",
					tc.name, strings.TrimSpace(rr.Body.String()), status, tc.err)
			} else {
				var msg []visor.ReadableTransactionVerbose
				err = json.Unmarshal(rr.Body.Bytes(), &msg)
				require.NoError(t, err)
				require.Equal(t, tc.result, msg)
			}
		})
	}
}

func TestCoinSupply(t *testing.T) {
	unlockedAddrs := visor.GetUnlockedDistributionAddresses()
	successGatewayGetUnspentOutputsResult := visor.ReadableOutputSet{
		HeadOutputs: visor.ReadableOutputs{
			visor.ReadableOutput{
				Coins: "0",
			},
			visor.ReadableOutput{
				Coins: "0",
			},
		},
	}
	var filterInUnlocked []daemon.OutputsFilter
	filterInUnlocked = append(filterInUnlocked, daemon.FbyAddresses(unlockedAddrs))
	tt := []struct {
		name                           string
		method                         string
		status                         int
		err                            string
		gatewayGetUnspentOutputsArg    []daemon.OutputsFilter
		gatewayGetUnspentOutputsResult *visor.ReadableOutputSet
		gatewayGetUnspentOutputsErr    error
		result                         *CoinSupply
		csrfDisabled                   bool
	}{
		{
			name:   "405",
			method: http.MethodPost,
			status: http.StatusMethodNotAllowed,
			err:    "405 Method Not Allowed",
		},
		{
			name:                        "500 - gatewayGetUnspentOutputsErr",
			method:                      http.MethodGet,
			status:                      http.StatusInternalServerError,
			err:                         "500 Internal Server Error - gateway.GetUnspentOutputs failed: gatewayGetUnspentOutputsErr",
			gatewayGetUnspentOutputsArg: filterInUnlocked,
			gatewayGetUnspentOutputsErr: errors.New("gatewayGetUnspentOutputsErr"),
		},
		{
			name:                        "500 - gatewayGetUnspentOutputsErr",
			method:                      http.MethodGet,
			status:                      http.StatusInternalServerError,
			err:                         "500 Internal Server Error - gateway.GetUnspentOutputs failed: gatewayGetUnspentOutputsErr",
			gatewayGetUnspentOutputsArg: filterInUnlocked,
			gatewayGetUnspentOutputsErr: errors.New("gatewayGetUnspentOutputsErr"),
		},
		{
			name:                        "500 - too large HeadOutputs item",
			method:                      http.MethodGet,
			status:                      http.StatusInternalServerError,
			err:                         "500 Internal Server Error - Invalid unlocked output balance string 9223372036854775807: Droplet string conversion failed: Value is too large",
			gatewayGetUnspentOutputsArg: filterInUnlocked,
			gatewayGetUnspentOutputsResult: &visor.ReadableOutputSet{
				HeadOutputs: visor.ReadableOutputs{
					visor.ReadableOutput{
						Coins:   "9223372036854775807",
						Address: unlockedAddrs[0],
					},
					visor.ReadableOutput{
						Coins: "1",
					},
				},
			},
		},
		{
			name:   "200",
			method: http.MethodGet,
			status: http.StatusOK,

			gatewayGetUnspentOutputsArg: filterInUnlocked,
			gatewayGetUnspentOutputsResult: &visor.ReadableOutputSet{
				HeadOutputs: visor.ReadableOutputs{
					visor.ReadableOutput{
						Coins: "0",
					},
					visor.ReadableOutput{
						Coins: "0",
					},
				},
			},
			result: makeSuccessCoinSupplyResult(t, successGatewayGetUnspentOutputsResult),
		},
	}

	for _, tc := range tt {
		t.Run(tc.name, func(t *testing.T) {
			endpoint := "/api/v1/coinSupply"
			gateway := &MockGatewayer{}
			gateway.On("GetUnspentOutputs", mock.Anything).Return(tc.gatewayGetUnspentOutputsResult, tc.gatewayGetUnspentOutputsErr)
<<<<<<< HEAD
			gateway.On("IsCSPEnabled").Return(false)
			gateway.On("IsAPISetEnabled", "BLOCKCHAIN", []string{"EXPLORER", "DEFAULT"}).Return(true)
			gateway.On("IsAPISetEnabled", "BLOCKCHAIN", []string{"STATUS", "EXPLORER", "DEFAULT"}).Return(true)
=======
>>>>>>> cfd8a327

			req, err := http.NewRequest(tc.method, endpoint, nil)
			require.NoError(t, err)

			rr := httptest.NewRecorder()
			csrfStore := &CSRFStore{
				Enabled: !tc.csrfDisabled,
			}
			if csrfStore.Enabled {
				setCSRFParameters(csrfStore, tokenValid, req)
			} else {
				setCSRFParameters(csrfStore, tokenInvalid, req)
			}
			handler := newServerMux(defaultMuxConfig(), gateway, csrfStore, nil)
			handler.ServeHTTP(rr, req)

			status := rr.Code
			require.Equal(t, tc.status, status, "case: %s, handler returned wrong status code: got `%v` want `%v`", tc.name, status, tc.status)

			if status != http.StatusOK {
				require.Equal(t, tc.err, strings.TrimSpace(rr.Body.String()), "case: %s, handler returned wrong error message: got `%v`| %s, want `%v`",
					tc.name, strings.TrimSpace(rr.Body.String()), status, tc.err)
			} else {
				var msg *CoinSupply
				err = json.Unmarshal(rr.Body.Bytes(), &msg)
				require.NoError(t, err)
				require.Equal(t, tc.result, msg)
			}
		})
	}
}

func TestGetRichlist(t *testing.T) {
	type httpParams struct {
		topn                string
		includeDistribution string
	}
	tt := []struct {
		name                     string
		method                   string
		status                   int
		err                      string
		httpParams               *httpParams
		includeDistribution      bool
		gatewayGetRichlistResult visor.Richlist
		gatewayGetRichlistErr    error
		result                   Richlist
		csrfDisabled             bool
	}{
		{
			name:   "405",
			method: http.MethodPost,
			status: http.StatusMethodNotAllowed,
			err:    "405 Method Not Allowed",
		},
		{
			name:   "400 - bad topn param",
			method: http.MethodGet,
			status: http.StatusBadRequest,
			err:    "400 Bad Request - invalid n",
			httpParams: &httpParams{
				topn: "bad topn",
			},
		},
		{
			name:   "400 - include-distribution",
			method: http.MethodGet,
			status: http.StatusBadRequest,
			err:    "400 Bad Request - invalid include-distribution",
			httpParams: &httpParams{
				topn:                "1",
				includeDistribution: "bad include-distribution",
			},
		},
		{
			name:   "500 - gw GetRichlist error",
			method: http.MethodGet,
			status: http.StatusInternalServerError,
			err:    "500 Internal Server Error - gatewayGetRichlistErr",
			httpParams: &httpParams{
				topn:                "1",
				includeDistribution: "false",
			},
			gatewayGetRichlistErr: errors.New("gatewayGetRichlistErr"),
		},
		{
			name:   "200",
			method: http.MethodGet,
			status: http.StatusOK,
			httpParams: &httpParams{
				topn:                "3",
				includeDistribution: "false",
			},
			gatewayGetRichlistResult: visor.Richlist{
				{
					Address: "2fGC7kwAM9yZyEF1QqBqp8uo9RUsF6ENGJF",
					Coins:   "1000000.000000",
					Locked:  false,
				},
				{
					Address: "27jg25DZX21MXMypVbKJMmgCJ5SPuEunMF1",
					Coins:   "500000.000000",
					Locked:  false,
				},
				{
					Address: "2fGi2jhvp6ppHg3DecguZgzqvpJj2Gd4KHW",
					Coins:   "500000.000000",
					Locked:  false,
				},
				{
					Address: "2TmvdBWJgxMwGs84R4drS9p5fYkva4dGdfs",
					Coins:   "244458.000000",
					Locked:  false,
				},
				{
					Address: "24gvUHXHtSg5drKiFsMw7iMgoN2PbLub53C",
					Coins:   "195503.000000",
					Locked:  false,
				},
			},
			result: Richlist{
				Richlist: visor.Richlist{
					{
						Address: "2fGC7kwAM9yZyEF1QqBqp8uo9RUsF6ENGJF",
						Coins:   "1000000.000000",
						Locked:  false,
					},
					{
						Address: "27jg25DZX21MXMypVbKJMmgCJ5SPuEunMF1",
						Coins:   "500000.000000",
						Locked:  false,
					},
					{
						Address: "2fGi2jhvp6ppHg3DecguZgzqvpJj2Gd4KHW",
						Coins:   "500000.000000",
						Locked:  false,
					},
				},
			},
		},
		{
			name:   "200 no limit",
			method: http.MethodGet,
			status: http.StatusOK,
			httpParams: &httpParams{
				topn:                "0",
				includeDistribution: "false",
			},
			gatewayGetRichlistResult: visor.Richlist{
				{
					Address: "2fGC7kwAM9yZyEF1QqBqp8uo9RUsF6ENGJF",
					Coins:   "1000000.000000",
					Locked:  false,
				},
				{
					Address: "27jg25DZX21MXMypVbKJMmgCJ5SPuEunMF1",
					Coins:   "500000.000000",
					Locked:  false,
				},
				{
					Address: "2fGi2jhvp6ppHg3DecguZgzqvpJj2Gd4KHW",
					Coins:   "500000.000000",
					Locked:  false,
				},
				{
					Address: "2TmvdBWJgxMwGs84R4drS9p5fYkva4dGdfs",
					Coins:   "244458.000000",
					Locked:  false,
				},
				{
					Address: "24gvUHXHtSg5drKiFsMw7iMgoN2PbLub53C",
					Coins:   "195503.000000",
					Locked:  false,
				},
			},
			result: Richlist{
				Richlist: visor.Richlist{
					{
						Address: "2fGC7kwAM9yZyEF1QqBqp8uo9RUsF6ENGJF",
						Coins:   "1000000.000000",
						Locked:  false,
					},
					{
						Address: "27jg25DZX21MXMypVbKJMmgCJ5SPuEunMF1",
						Coins:   "500000.000000",
						Locked:  false,
					},
					{
						Address: "2fGi2jhvp6ppHg3DecguZgzqvpJj2Gd4KHW",
						Coins:   "500000.000000",
						Locked:  false,
					},
					{
						Address: "2TmvdBWJgxMwGs84R4drS9p5fYkva4dGdfs",
						Coins:   "244458.000000",
						Locked:  false,
					},
					{
						Address: "24gvUHXHtSg5drKiFsMw7iMgoN2PbLub53C",
						Coins:   "195503.000000",
						Locked:  false,
					},
				},
			},
		},
	}

	for _, tc := range tt {
		t.Run(tc.name, func(t *testing.T) {
			endpoint := "/api/v1/richlist"
			gateway := &MockGatewayer{}
			gateway.On("GetRichlist", tc.includeDistribution).Return(tc.gatewayGetRichlistResult, tc.gatewayGetRichlistErr)
<<<<<<< HEAD
			gateway.On("IsCSPEnabled").Return(false)
			gateway.On("IsAPISetEnabled", "BLOCKCHAIN", []string{"STATUS", "EXPLORER", "DEFAULT"}).Return(true)
=======
>>>>>>> cfd8a327

			v := url.Values{}
			if tc.httpParams != nil {
				if tc.httpParams.topn != "" {
					v.Add("n", tc.httpParams.topn)
				}
				if tc.httpParams.includeDistribution != "" {
					v.Add("include-distribution", tc.httpParams.includeDistribution)
				}
			}
			if len(v) > 0 {
				endpoint += "?" + v.Encode()
			}

			req, err := http.NewRequest(tc.method, endpoint, nil)
			require.NoError(t, err)

			rr := httptest.NewRecorder()
			csrfStore := &CSRFStore{
				Enabled: !tc.csrfDisabled,
			}
			if csrfStore.Enabled {
				setCSRFParameters(csrfStore, tokenValid, req)
			} else {
				setCSRFParameters(csrfStore, tokenInvalid, req)
			}
			handler := newServerMux(defaultMuxConfig(), gateway, csrfStore, nil)
			handler.ServeHTTP(rr, req)

			status := rr.Code
			require.Equal(t, tc.status, status, "case: %s, handler returned wrong status code: got `%v` want `%v`", tc.name, status, tc.status)

			if status != http.StatusOK {
				require.Equal(t, tc.err, strings.TrimSpace(rr.Body.String()), "case: %s, handler returned wrong error message: got `%v`| %s, want `%v`",
					tc.name, strings.TrimSpace(rr.Body.String()), status, tc.err)
			} else {
				var msg Richlist
				err = json.Unmarshal(rr.Body.Bytes(), &msg)
				require.NoError(t, err)
				require.Equal(t, tc.result, msg)
			}
		})
	}
}

func TestGetAddressCount(t *testing.T) {
	type Result struct {
		Count uint64
	}
	tt := []struct {
		name                         string
		method                       string
		status                       int
		err                          string
		gatewayGetAddressCountResult uint64
		gatewayGetAddressCountErr    error
		result                       Result
		csrfDisabled                 bool
	}{
		{
			name:   "405",
			method: http.MethodPost,
			status: http.StatusMethodNotAllowed,
			err:    "405 Method Not Allowed",
		},
		{
			name:                      "500 - gw GetAddressCount error",
			method:                    http.MethodGet,
			status:                    http.StatusInternalServerError,
			err:                       "500 Internal Server Error - gatewayGetAddressCountErr",
			gatewayGetAddressCountErr: errors.New("gatewayGetAddressCountErr"),
		},
		{
			name:                         "200",
			method:                       http.MethodGet,
			status:                       http.StatusOK,
			gatewayGetAddressCountResult: 1,
			result: Result{
				Count: 1,
			},
		},
	}

	for _, tc := range tt {
		t.Run(tc.name, func(t *testing.T) {
			endpoint := "/api/v1/addresscount"
			gateway := &MockGatewayer{}
			gateway.On("GetAddressCount").Return(tc.gatewayGetAddressCountResult, tc.gatewayGetAddressCountErr)
<<<<<<< HEAD
			gateway.On("IsCSPEnabled").Return(false)
			gateway.On("IsAPISetEnabled", "BLOCKCHAIN", []string{"STATUS", "EXPLORER", "DEFAULT"}).Return(true)
=======
>>>>>>> cfd8a327

			req, err := http.NewRequest(tc.method, endpoint, nil)
			require.NoError(t, err)

			rr := httptest.NewRecorder()
			csrfStore := &CSRFStore{
				Enabled: !tc.csrfDisabled,
			}
			if csrfStore.Enabled {
				setCSRFParameters(csrfStore, tokenValid, req)
			} else {
				setCSRFParameters(csrfStore, tokenInvalid, req)
			}
			handler := newServerMux(defaultMuxConfig(), gateway, csrfStore, nil)
			handler.ServeHTTP(rr, req)

			status := rr.Code
			require.Equal(t, tc.status, status, "case: %s, handler returned wrong status code: got `%v` want `%v`", tc.name, status, tc.status)

			if status != http.StatusOK {
				require.Equal(t, tc.err, strings.TrimSpace(rr.Body.String()), "case: %s, handler returned wrong error message: got `%v`| %s, want `%v`",
					tc.name, strings.TrimSpace(rr.Body.String()), status, tc.err)
			} else {
				var msg Result
				err = json.Unmarshal(rr.Body.Bytes(), &msg)
				require.NoError(t, err)
				require.Equal(t, tc.result, msg)
			}
		})
	}
}<|MERGE_RESOLUTION|>--- conflicted
+++ resolved
@@ -158,15 +158,9 @@
 	for _, tc := range tt {
 		t.Run(tc.name, func(t *testing.T) {
 			endpoint := "/api/v1/explorer/address"
-<<<<<<< HEAD
-			gateway := NewGatewayerMock()
-			gateway.On("GetTransactionsForAddress", address).Return(tc.result, tc.gatewayGetTransactionsForAddressErr)
-			gateway.On("IsCSPEnabled").Return(false)
-			gateway.On("IsAPISetEnabled", "EXPLORER", []string{"BLOCKCHAIN", "DEFAULT"}).Return(true)
-=======
 			gateway := &MockGatewayer{}
 			gateway.On("GetVerboseTransactionsForAddress", address).Return(tc.result, tc.gatewayGetTransactionsForAddressErr)
->>>>>>> cfd8a327
+			gateway.On("IsAPISetEnabled", "EXPLORER", []string{"BLOCKCHAIN", "DEFAULT"}).Return(true)
 
 			v := url.Values{}
 			if tc.addressParam != "" {
@@ -297,12 +291,8 @@
 			endpoint := "/api/v1/coinSupply"
 			gateway := &MockGatewayer{}
 			gateway.On("GetUnspentOutputs", mock.Anything).Return(tc.gatewayGetUnspentOutputsResult, tc.gatewayGetUnspentOutputsErr)
-<<<<<<< HEAD
-			gateway.On("IsCSPEnabled").Return(false)
 			gateway.On("IsAPISetEnabled", "BLOCKCHAIN", []string{"EXPLORER", "DEFAULT"}).Return(true)
 			gateway.On("IsAPISetEnabled", "BLOCKCHAIN", []string{"STATUS", "EXPLORER", "DEFAULT"}).Return(true)
-=======
->>>>>>> cfd8a327
 
 			req, err := http.NewRequest(tc.method, endpoint, nil)
 			require.NoError(t, err)
@@ -515,11 +505,7 @@
 			endpoint := "/api/v1/richlist"
 			gateway := &MockGatewayer{}
 			gateway.On("GetRichlist", tc.includeDistribution).Return(tc.gatewayGetRichlistResult, tc.gatewayGetRichlistErr)
-<<<<<<< HEAD
-			gateway.On("IsCSPEnabled").Return(false)
 			gateway.On("IsAPISetEnabled", "BLOCKCHAIN", []string{"STATUS", "EXPLORER", "DEFAULT"}).Return(true)
-=======
->>>>>>> cfd8a327
 
 			v := url.Values{}
 			if tc.httpParams != nil {
@@ -608,11 +594,7 @@
 			endpoint := "/api/v1/addresscount"
 			gateway := &MockGatewayer{}
 			gateway.On("GetAddressCount").Return(tc.gatewayGetAddressCountResult, tc.gatewayGetAddressCountErr)
-<<<<<<< HEAD
-			gateway.On("IsCSPEnabled").Return(false)
 			gateway.On("IsAPISetEnabled", "BLOCKCHAIN", []string{"STATUS", "EXPLORER", "DEFAULT"}).Return(true)
-=======
->>>>>>> cfd8a327
 
 			req, err := http.NewRequest(tc.method, endpoint, nil)
 			require.NoError(t, err)
