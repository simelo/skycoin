--- conflicted
+++ resolved
@@ -166,16 +166,12 @@
 			require.Equal(t, buildInfo.Branch, r.Version.Branch)
 			require.Equal(t, health.Uptime, r.Uptime.Duration)
 
-<<<<<<< HEAD
+			require.Equal(t, "skycoin", r.CoinName)
+			require.Equal(t, "skycoin:0.25.0(test)", r.DaemonUserAgent)
+
 			require.Equal(t, health.OutgoingConnections, r.OutgoingConnections)
 			require.Equal(t, health.IncomingConnections, r.IncomingConnections)
 			require.Equal(t, health.OutgoingConnections+health.IncomingConnections, r.OpenConnections)
-=======
-			require.Equal(t, "skycoin", r.CoinName)
-			require.Equal(t, "skycoin:0.25.0(test)", r.DaemonUserAgent)
-
-			require.Equal(t, health.OpenConnections, r.OpenConnections)
->>>>>>> 46085ea0
 
 			require.Equal(t, unconfirmed, r.BlockchainMetadata.Unconfirmed)
 			require.Equal(t, unspents, r.BlockchainMetadata.Unspents)
