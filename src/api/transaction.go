--- conflicted
+++ resolved
@@ -524,20 +524,8 @@
 			wh.Error404(w, "")
 			return
 		}
-
-<<<<<<< HEAD
 		if encoded || encod {
-			txnStr := hex.EncodeToString(txn.Transaction.Serialize())
-=======
-		buf, err := txn.Transaction.Serialize()
-		if err != nil {
-			wh.Error500(w, err.Error())
-			return
-		}
-
-		if encoded {
 			txnStr := hex.EncodeToString(buf)
->>>>>>> ebcf17a8
 
 			wh.SendJSONOr500(logger, w, TransactionEncodedResponse{
 				EncodedTransaction: txnStr,
@@ -1459,20 +1447,7 @@
 			}
 			return
 		}
-
-<<<<<<< HEAD
-		d := txn.Transaction.Serialize()
-		d2hex := hex.EncodeToString(d)
-		if forAPIVersion2 {
-			var resp HTTPResponse
-			resp.Data = RawTxnData{
-				Rawtx: d2hex,
-			}
-			writeHTTPResponse(w, resp)
-		} else {
-			wh.SendJSONOr500(logger, w, d2hex)
-		}
-=======
+    
 		buf, err := txn.Transaction.Serialize()
 		if err != nil {
 			wh.Error500(w, err.Error())
@@ -1480,7 +1455,6 @@
 		}
 
 		wh.SendJSONOr500(logger, w, hex.EncodeToString(buf))
->>>>>>> ebcf17a8
 	}
 }
 
