/*
Package cipher implements cryptographic methods.

These methods include:

* Public and private key generation
* Address generation
* Signing

Private keys are secp256k1 keys. Addresses are base58 encoded.

All dependencies are either from the go stdlib, or are manually vendored
below this package. This manual vendoring ensures that the exact same dependencies
are used by any user of this package, regardless of their gopath.
*/
package cipher

import (
	"crypto/sha256"
	"encoding/hex"
	"errors"
	"fmt"
	"hash"
	"log"
	"time"

	"github.com/skycoin/skycoin/src/cipher/ripemd160"
	"github.com/skycoin/skycoin/src/cipher/secp256k1-go"
)

var (
	// DebugLevel1 debug level one
	DebugLevel1 = true //checks for extremely unlikely conditions (10e-40)
	// DebugLevel2 debug level two
	DebugLevel2 = true //enable checks for impossible conditions

	// ErrInvalidLengthPubKey  Invalid public key length
	ErrInvalidLengthPubKey = errors.New("Invalid public key length")
	// ErrPubKeyFromNullSecKey PubKeyFromSecKey, attempt to load null seckey, unsafe
	ErrPubKeyFromNullSecKey = errors.New("PubKeyFromSecKey, attempt to load null seckey, unsafe")
	// ErrPubKeyFromBadSecKey  PubKeyFromSecKey, pubkey recovery failed. Function
	ErrPubKeyFromBadSecKey = errors.New("PubKeyFromSecKey, pubkey recovery failed. Function " +
		"assumes seckey is valid. Check seckey")
	// ErrInvalidLengthSecKey Invalid secret key length
	ErrInvalidLengthSecKey = errors.New("Invalid secret key length")
	// ErrECHDInvalidPubKey   ECDH invalid pubkey input
	ErrECHDInvalidPubKey = errors.New("ECDH invalid pubkey input")
	// ErrECHDInvalidSecKey   ECDH invalid seckey input
	ErrECHDInvalidSecKey = errors.New("ECDH invalid seckey input")
	// ErrInvalidLengthSig    Invalid signature length
	ErrInvalidLengthSig = errors.New("Invalid signature length")
	// ErrInvalidPubKey       Invalid public key
	ErrInvalidPubKey = errors.New("Invalid public key")
	// ErrInvalidSecKey       Invalid public key
	ErrInvalidSecKey = errors.New("Invalid secret key")
	// ErrInvalidSig          Invalid signature
	ErrInvalidSig = errors.New("Invalid signature")
	// ErrInvalidSigForPubKey Invalid sig: PubKey recovery failed
	ErrInvalidSigForPubKey = errors.New("Invalid sig: PubKey recovery failed")
	// ErrInvalidAddressForSig Invalid sig: address does not match output address
	ErrInvalidAddressForSig = errors.New("Invalid sig: address does not match output address")
	// ErrInvalidHashForSig   Signature invalid for hash
	ErrInvalidHashForSig = errors.New("Invalid sig: invalid for hash")
	// ErrPubKeyRecoverMismatch Recovered pubkey does not match pubkey
	ErrPubKeyRecoverMismatch = errors.New("Recovered pubkey does not match pubkey")
	// ErrInvalidSigInvalidPubKey VerifySignature, secp256k1.VerifyPubkey failed
	ErrInvalidSigInvalidPubKey = errors.New("VerifySignature, secp256k1.VerifyPubkey failed")
	// ErrInvalidSigValidity  VerifySignature, VerifySignatureValidity failed
	ErrInvalidSigValidity = errors.New("VerifySignature, VerifySignatureValidity failed")
	// ErrInvalidSigForMessage Invalid signature for this message
	ErrInvalidSigForMessage = errors.New("Invalid signature for this message")
	// ErrInvalidSecKyVerification Seckey secp256k1 verification failed
	ErrInvalidSecKyVerification = errors.New("Seckey verification failed")
	// ErrNullPubKeyFromSecKey Impossible error, TestSecKey, nil pubkey recovered
	ErrNullPubKeyFromSecKey = errors.New("impossible error, TestSecKey, nil pubkey recovered")
	// ErrInvalidDerivedPubKeyFromSecKey impossible error, TestSecKey, Derived Pubkey verification failed
	ErrInvalidDerivedPubKeyFromSecKey = errors.New("impossible error, TestSecKey, Derived Pubkey verification failed")
	// ErrInvalidPubKeyFromHash Recovered pubkey does not match signed hash
	ErrInvalidPubKeyFromHash = errors.New("Recovered pubkey does not match signed hash")
	// ErrPubKeyFromSecKeyMismatch impossible error TestSecKey, pubkey does not match recovered pubkey
	ErrPubKeyFromSecKeyMismatch = errors.New("impossible error TestSecKey, pubkey does not match recovered pubkey")
	// ErrEmptySeed Seed input is empty
	ErrEmptySeed = errors.New("Seed input is empty")
)

// PubKey public key
type PubKey [33]byte

// RandByte returns rand N bytes
func RandByte(n int) []byte {
	return secp256k1.RandByte(n)
}

// NewPubKey converts []byte to a PubKey
func NewPubKey(b []byte) (PubKey, error) {
	p := PubKey{}
	if len(b) != len(p) {
<<<<<<< HEAD
		return PubKey{}, ErrInvalidLengthPubKey
=======
		return PubKey{}, errors.New("Invalid public key length")
>>>>>>> fd565fbb
	}
	copy(p[:], b[:])

	if err := p.Verify(); err != nil {
		return PubKey{}, err
	}

	return p, nil
}

// MustNewPubKey converts []byte to a PubKey, panics on error
func MustNewPubKey(b []byte) PubKey {
	p, err := NewPubKey(b)
	if err != nil {
		log.Panic(err)
	}
	return p
}

// PubKeyFromHex generates PubKey from hex string
func PubKeyFromHex(s string) (PubKey, error) {
	b, err := hex.DecodeString(s)
	if err != nil {
		return PubKey{}, ErrInvalidPubKey
	}
	return NewPubKey(b)
}

// MustPubKeyFromHex decodes a hex encoded PubKey, panics on error
func MustPubKeyFromHex(s string) PubKey {
	b, err := hex.DecodeString(s)
	if err != nil {
		log.Panic(err)
	}
	return MustNewPubKey(b)
}

// PubKeyFromSecKey recovers the public key for a secret key
func PubKeyFromSecKey(seckey SecKey) (PubKey, error) {
	if seckey == (SecKey{}) {
<<<<<<< HEAD
		return PubKey{}, ErrPubKeyFromNullSecKey
=======
		return PubKey{}, errors.New("Cannot convert null SecKey to PubKey")
>>>>>>> fd565fbb
	}

	b := secp256k1.PubkeyFromSeckey(seckey[:])
	if b == nil {
<<<<<<< HEAD
		return PubKey{}, ErrPubKeyFromBadSecKey
=======
		return PubKey{}, errors.New("PubKey recovery from SecKey failed. The recovery function assumes SecKey is valid, check SecKey")
>>>>>>> fd565fbb
	}

	return NewPubKey(b)
}

// MustPubKeyFromSecKey recovers the public key for a secret key. Panics on error.
func MustPubKeyFromSecKey(seckey SecKey) PubKey {
<<<<<<< HEAD
	if seckey == (SecKey{}) {
		log.Panic("MustPubKeyFromSecKey, attempt to load null seckey, unsafe")
	}

	b := secp256k1.PubkeyFromSeckey(seckey[:])
	if b == nil {
		log.Panic("MustPubKeyFromSecKey, pubkey recovery failed. Function assumes seckey is valid. Check seckey")
	}

	return MustNewPubKey(b)
=======
	pk, err := PubKeyFromSecKey(seckey)
	if err != nil {
		log.Panic(err)
	}
	return pk
>>>>>>> fd565fbb
}

// PubKeyFromSig recovers the public key from a signed hash
func PubKeyFromSig(sig Sig, hash SHA256) (PubKey, error) {
	rawPubKey := secp256k1.RecoverPubkey(hash[:], sig[:])
	if rawPubKey == nil {
		return PubKey{}, ErrInvalidSigForPubKey
	}
	return NewPubKey(rawPubKey)
<<<<<<< HEAD
=======
}

// MustPubKeyFromSig recovers the public key from a signed hash, panics on error
func MustPubKeyFromSig(sig Sig, hash SHA256) PubKey {
	pk, err := PubKeyFromSig(sig, hash)
	if err != nil {
		log.Panic(err)
	}
	return pk
>>>>>>> fd565fbb
}

// Verify attempts to determine if pubkey is valid. Returns nil on success
func (pk PubKey) Verify() error {
	if secp256k1.VerifyPubkey(pk[:]) != 1 {
		return ErrInvalidPubKey
	}
	return nil
}

// Hex returns a hex encoded PubKey string
func (pk PubKey) Hex() string {
	return hex.EncodeToString(pk[:])
}

// SecKey secret key
type SecKey [32]byte

// NewSecKey converts []byte to a SecKey
func NewSecKey(b []byte) (SecKey, error) {
	p := SecKey{}
	if len(b) != len(p) {
<<<<<<< HEAD
		return SecKey{}, ErrInvalidLengthSecKey
=======
		return SecKey{}, errors.New("Invalid secret key length")
>>>>>>> fd565fbb
	}
	copy(p[:], b[:])

	// Disable the DebugLevel2 check here because it is too slow.
	// If desired, perform the full Verify() check after using this method
	if err := p.verify(false); err != nil {
		return SecKey{}, err
	}

	return p, nil
}

// MustNewSecKey converts []byte to a SecKey. Panics is []byte is not the exact size
func MustNewSecKey(b []byte) SecKey {
	p, err := NewSecKey(b)
	if err != nil {
		log.Panic(err)
	}
	return p
}

// MustSecKeyFromHex decodes a hex encoded SecKey, or panics
func MustSecKeyFromHex(s string) SecKey {
	b, err := hex.DecodeString(s)
	if err != nil {
		log.Panic(err)
	}
	return MustNewSecKey(b)
}

// SecKeyFromHex decodes a hex encoded SecKey, or panics
func SecKeyFromHex(s string) (SecKey, error) {
	b, err := hex.DecodeString(s)
	if err != nil {
<<<<<<< HEAD
		return SecKey{}, ErrInvalidSecKey
=======
		return SecKey{}, errors.New("Invalid secret key")
>>>>>>> fd565fbb
	}
	return NewSecKey(b)
}

// Verify attempts to determine if SecKey is valid. Returns nil on success.
// If DebugLevel2, will do additional sanity checking
func (sk SecKey) Verify() error {
	return sk.verify(DebugLevel2)
}

func (sk SecKey) verify(debugLevel2Check bool) error {
	if secp256k1.VerifySeckey(sk[:]) != 1 {
<<<<<<< HEAD
		return ErrInvalidSecKey
=======
		return errors.New("Invalid secret key")
>>>>>>> fd565fbb
	}

	if debugLevel2Check {
		if err := CheckSecKey(sk); err != nil {
			log.Panicf("DebugLevel2, WARNING CRYPTO ARMAGEDDON: %v", err)
		}
	}

	return nil
}

// Hex returns a hex encoded SecKey string
func (sk SecKey) Hex() string {
	return hex.EncodeToString(sk[:])
}

//ECDH generates a shared secret
// A: pub1,sec1
// B: pub2,sec2
// person A sends their public key pub1
// person B sends an emphameral pubkey pub2
// person A computes cipher.ECDH(pub2, sec1)
// person B computes cipher.ECDH(pub1, sec2)
// cipher.ECDH(pub2, sec1) equals cipher.ECDH(pub1, sec2)
// This is their shared secret
func ECDH(pub PubKey, sec SecKey) ([]byte, error) {
	if err := pub.Verify(); err != nil {
<<<<<<< HEAD
		return nil, ErrECHDInvalidPubKey
=======
		return nil, errors.New("ECDH invalid pubkey input")
>>>>>>> fd565fbb
	}

	// Don't perform the DebugLevel2 verification check for the secret key,
	// it is too slow to use in an ECDH context and is not important for that use case
	if err := sec.verify(false); err != nil {
<<<<<<< HEAD
		return nil, ErrECHDInvalidSecKey
=======
		return nil, errors.New("ECDH invalid seckey input")
>>>>>>> fd565fbb
	}

	buff := secp256k1.ECDH(pub[:], sec[:])
	ret := SumSHA256(buff) // hash this so they cant screw up
	return ret[:], nil
}

// MustECDH calls ECDH and panics on error
func MustECDH(pub PubKey, sec SecKey) []byte {
	r, err := ECDH(pub, sec)
	if err != nil {
		log.Panic(err)
	}
	return r
}

// Sig signature
type Sig [64 + 1]byte //64 byte signature with 1 byte for key recovery

// NewSig converts []byte to a Sig
func NewSig(b []byte) (Sig, error) {
	s := Sig{}
	if len(b) != len(s) {
<<<<<<< HEAD
		return Sig{}, ErrInvalidLengthSig
=======
		return Sig{}, errors.New("Invalid signature length")
>>>>>>> fd565fbb
	}
	copy(s[:], b[:])
	return s, nil
}

// MustNewSig converts []byte to a Sig. Panics is []byte is not the exact size
func MustNewSig(b []byte) Sig {
	s := Sig{}
	if len(b) != len(s) {
		log.Panic("Invalid signature length")
	}
	copy(s[:], b[:])
	return s
}

// SigFromHex converts a hex string to a signature
func SigFromHex(s string) (Sig, error) {
	b, err := hex.DecodeString(s)
	if err != nil {
<<<<<<< HEAD
		log.Panic(err)
	}
	return MustNewSig(b)
=======
		return Sig{}, errors.New("Invalid signature")
	}
	return NewSig(b)
>>>>>>> fd565fbb
}

// MustSigFromHex converts a hex string to a signature, panics on error
func MustSigFromHex(s string) Sig {
	sig, err := SigFromHex(s)
	if err != nil {
<<<<<<< HEAD
		return Sig{}, ErrInvalidSig
	}
	return NewSig(b)
=======
		log.Panic(err)
	}
	return sig
>>>>>>> fd565fbb
}

// Hex converts signature to hex string
func (s Sig) Hex() string {
	return hex.EncodeToString(s[:])
}

// SignHash sign hash
func SignHash(hash SHA256, sec SecKey) (Sig, error) {
	if secp256k1.VerifySeckey(sec[:]) != 1 {
		// can't use sec.Verify() because that calls SignHash again, with DebugLevel2 set
<<<<<<< HEAD
		return Sig{}, ErrInvalidSecKey
=======
		return Sig{}, errors.New("Invalid secret key")
>>>>>>> fd565fbb
	}

	s := secp256k1.Sign(hash[:], sec[:])

	sig, err := NewSig(s)
	if err != nil {
		return Sig{}, err
	}

	if DebugLevel2 || DebugLevel1 {
		// Guard against coin loss;
		// if the generated signature is somehow invalid, coins would be lost,
		// make sure that the signature is valid
		pubkey, err := PubKeyFromSig(sig, hash)
		if err != nil {
			log.Panic("MustSignHash error: pubkey from sig recovery failure")
		}
		if VerifySignature(pubkey, sig, hash) != nil {
			log.Panic("MustSignHash error: secp256k1.Sign returned non-null invalid non-null signature")
		}
		if ChkSig(AddressFromPubKey(pubkey), hash, sig) != nil {
			log.Panic("MustSignHash error: ChkSig failed for signature")
		}
	}

	return sig, nil
}

// MustSignHash sign hash, panics on error
func MustSignHash(hash SHA256, sec SecKey) Sig {
	sig, err := SignHash(hash, sec)
	if err != nil {
		log.Panic(err)
	}
	return sig
}

// ChkSig checks whether PubKey corresponding to address hash signed hash
// - recovers the PubKey from sig and hash
// - fail if PubKey cannot be be recovered
// - computes the address from the PubKey
// - fail if recovered address does not match PubKey hash
// - verify that signature is valid for hash for PubKey
func ChkSig(address Address, hash SHA256, sig Sig) error {
	rawPubKey := secp256k1.RecoverPubkey(hash[:], sig[:])
	if rawPubKey == nil {
		return ErrInvalidSigForPubKey
	}

	pubKey, err := NewPubKey(rawPubKey)
	if err != nil {
		return err
	}

<<<<<<< HEAD
	if address != AddressFromPubKey(pubKey) {
		return ErrInvalidAddressForSig
=======
	pubKey, err := NewPubKey(rawPubKey)
	if err != nil {
		return err
	}

	if address != AddressFromPubKey(pubKey) {
		return errors.New("Invalid sig: address does not match output address")
>>>>>>> fd565fbb
	}

	if secp256k1.VerifySignature(hash[:], sig[:], rawPubKey[:]) != 1 {
		return ErrInvalidHashForSig
	}

	return nil
}

// VerifySignedHash this only checks that the signature can be converted to a public key
// Since there is no pubkey or address argument, it cannot check that the
// signature is valid in that context.
func VerifySignedHash(sig Sig, hash SHA256) error {
	rawPubKey := secp256k1.RecoverPubkey(hash[:], sig[:])
	if rawPubKey == nil {
		return ErrInvalidSigForPubKey
	}
	if secp256k1.VerifySignature(hash[:], sig[:], rawPubKey) != 1 {
		// If this occurs, secp256k1 is bugged
		log.Printf("Recovered public key is not valid for signed hash")
		return ErrInvalidHashForSig
	}
	return nil
}

// VerifySignature verifies that hash was signed by PubKey
func VerifySignature(pubkey PubKey, sig Sig, hash SHA256) error {
	pubkeyRec, err := PubKeyFromSig(sig, hash) //recovered pubkey
	if err != nil {
		return ErrInvalidSigForPubKey
	}
	if pubkeyRec != pubkey {
		return ErrPubKeyRecoverMismatch
	}
	if secp256k1.VerifyPubkey(pubkey[:]) != 1 {
		if DebugLevel2 {
			if secp256k1.VerifySignature(hash[:], sig[:], pubkey[:]) == 1 {
				log.Panic("VerifySignature warning, ")
			}
		}
		return ErrInvalidSigInvalidPubKey
	}
	if secp256k1.VerifySignatureValidity(sig[:]) != 1 {
		return ErrInvalidSigValidity
	}
	if secp256k1.VerifySignature(hash[:], sig[:], pubkey[:]) != 1 {
		return ErrInvalidSigForMessage
	}
	return nil
}

// GenerateKeyPair creates key pair
func GenerateKeyPair() (PubKey, SecKey) {
	public, secret := secp256k1.GenerateKeyPair()

	secKey, err := NewSecKey(secret)
	if err != nil {
		log.Panicf("GenerateKeyPair: secp256k1.GenerateKeyPair returned invalid secKey: %v", err)
	}

	pubKey, err := NewPubKey(public)
	if err != nil {
		log.Panicf("GenerateKeyPair: secp256k1.GenerateKeyPair returned invalid pubKey: %v", err)
	}

	if DebugLevel1 {
		if err := CheckSecKey(secKey); err != nil {
			log.Panicf("DebugLevel1, GenerateKeyPair, generated private key failed CheckSecKey: %v", err)
		}

		if MustPubKeyFromSecKey(secKey) != pubKey {
			log.Panic("DebugLevel1, GenerateKeyPair, public key does not match private key")
		}
	}

	return pubKey, secKey
}

// GenerateDeterministicKeyPair generates deterministic key pair
func GenerateDeterministicKeyPair(seed []byte) (PubKey, SecKey, error) {
	if len(seed) == 0 {
<<<<<<< HEAD
		return PubKey{}, SecKey{}, ErrEmptySeed
=======
		return PubKey{}, SecKey{}, errors.New("seed input is empty")
>>>>>>> fd565fbb
	}

	public, secret := secp256k1.GenerateDeterministicKeyPair(seed)

	secKey, err := NewSecKey(secret)
	if err != nil {
		log.Panicf("GenerateDeterministicKeyPair: secp256k1.GenerateDeterministicKeyPair returned invalid secKey: %v", err)
	}

	pubKey, err := NewPubKey(public)
	if err != nil {
		log.Panicf("GenerateDeterministicKeyPair: secp256k1.GenerateDeterministicKeyPair returned invalid pubKey: %v", err)
	}

	if DebugLevel1 {
		if err := CheckSecKey(secKey); err != nil {
			log.Panicf("DebugLevel1, GenerateDeterministicKeyPair, CheckSecKey failed: %v", err)
		}

		if MustPubKeyFromSecKey(secKey) != pubKey {
			log.Panic("DebugLevel1, GenerateDeterministicKeyPair, public key does not match private key")
		}
	}

	return pubKey, secKey, nil
}

// MustGenerateDeterministicKeyPair generates deterministic key pair, panics on error
func MustGenerateDeterministicKeyPair(seed []byte) (PubKey, SecKey) {
	p, s, err := GenerateDeterministicKeyPair(seed)
	if err != nil {
		log.Panic(err)
	}
	return p, s
}

// DeterministicKeyPairIterator takes SHA256 value, returns a new
// SHA256 value and publickey and private key. Apply multiple times
// feeding the SHA256 value back into generate sequence of keys
func DeterministicKeyPairIterator(seed []byte) ([]byte, PubKey, SecKey, error) {
	if len(seed) == 0 {
<<<<<<< HEAD
		return nil, PubKey{}, SecKey{}, ErrEmptySeed
=======
		return nil, PubKey{}, SecKey{}, errors.New("seed input is empty")
>>>>>>> fd565fbb
	}

	hash, public, secret := secp256k1.DeterministicKeyPairIterator(seed)

	secKey := MustNewSecKey(secret)
	pubKey := MustNewPubKey(public)

	if DebugLevel1 {
		if err := CheckSecKey(secKey); err != nil {
			log.Panicf("DebugLevel1, DeterministicKeyPairIterator, CheckSecKey failed: %v", err)
		}

		if MustPubKeyFromSecKey(secKey) != pubKey {
			log.Panic("DebugLevel1, DeterministicKeyPairIterator, public key does not match private key")
		}
	}

	return hash, pubKey, secKey, nil
}

// MustDeterministicKeyPairIterator takes SHA256 value, returns a new
// SHA256 value and publickey and private key. Apply multiple times
// feeding the SHA256 value back into generate sequence of keys, panics on error
func MustDeterministicKeyPairIterator(seed []byte) ([]byte, PubKey, SecKey) {
	hash, p, s, err := DeterministicKeyPairIterator(seed)
	if err != nil {
		log.Panic(err)
	}
	return hash, p, s
}

// GenerateDeterministicKeyPairs returns sequence of n private keys from initial seed
func GenerateDeterministicKeyPairs(seed []byte, n int) ([]SecKey, error) {
	_, keys, err := GenerateDeterministicKeyPairsSeed(seed, n)
	return keys, err
}

// MustGenerateDeterministicKeyPairs returns sequence of n private keys from initial seed, panics on error
func MustGenerateDeterministicKeyPairs(seed []byte, n int) []SecKey {
	keys, err := GenerateDeterministicKeyPairs(seed, n)
	if err != nil {
		log.Panic(err)
	}
	return keys
}

// GenerateDeterministicKeyPairsSeed returns sequence of n private keys from initial seed, and return the new seed
func GenerateDeterministicKeyPairsSeed(seed []byte, n int) ([]byte, []SecKey, error) {
	var keys []SecKey
	var seckey SecKey
	for i := 0; i < n; i++ {
		var err error
		seed, _, seckey, err = DeterministicKeyPairIterator(seed)
		if err != nil {
			return nil, nil, err
		}
		keys = append(keys, seckey)
	}
	return seed, keys, nil
<<<<<<< HEAD
}

// MustGenerateDeterministicKeyPairsSeed returns sequence of n private keys from initial seed, and return the new seed
func MustGenerateDeterministicKeyPairsSeed(seed []byte, n int) ([]byte, []SecKey) {
	newSeed, keys, err := GenerateDeterministicKeyPairsSeed(seed, n)
	if err != nil {
		log.Panic(err)
	}
	return newSeed, keys
}

=======
}

// MustGenerateDeterministicKeyPairsSeed returns sequence of n private keys from initial seed, and return the new seed
func MustGenerateDeterministicKeyPairsSeed(seed []byte, n int) ([]byte, []SecKey) {
	newSeed, keys, err := GenerateDeterministicKeyPairsSeed(seed, n)
	if err != nil {
		log.Panic(err)
	}
	return newSeed, keys
}

>>>>>>> fd565fbb
// CheckSecKey test seckey hash
func CheckSecKey(seckey SecKey) error {
	hash := SumSHA256([]byte(time.Now().String()))
	return CheckSecKeyHash(seckey, hash)
}

// CheckSecKeyHash performs a series of tests to determine if a seckey is valid.
// All generated keys and keys loaded from disc must pass the CheckSecKey suite.
// TestPrivKey returns error if a key fails any test in the test suite.
func CheckSecKeyHash(seckey SecKey, hash SHA256) error {
	// check seckey with verify
	if secp256k1.VerifySeckey(seckey[:]) != 1 {
		return ErrInvalidSecKyVerification
	}

	// check pubkey recovery
	pubkey, err := PubKeyFromSecKey(seckey)
	if err != nil {
<<<<<<< HEAD
		return err
	}
	if pubkey == (PubKey{}) {
		return ErrNullPubKeyFromSecKey
	}
	// verify recovered pubkey
	if secp256k1.VerifyPubkey(pubkey[:]) != 1 {
		return ErrInvalidDerivedPubKeyFromSecKey
=======
		return fmt.Errorf("PubKeyFromSecKey failed: %v", err)
	}
	if pubkey == (PubKey{}) {
		return errors.New("impossible error, CheckSecKey, nil pubkey recovered")
	}
	// verify recovered pubkey
	if secp256k1.VerifyPubkey(pubkey[:]) != 1 {
		return errors.New("impossible error, CheckSecKey, Derived Pubkey verification failed")
>>>>>>> fd565fbb
	}

	// check signature production
	sig, err := SignHash(hash, seckey)
	if err != nil {
		return fmt.Errorf("SignHash failed: %v", err)
	}

	pubkey2, err := PubKeyFromSig(sig, hash)
	if err != nil {
		return fmt.Errorf("PubKeyFromSig failed: %v", err)
	}
	if pubkey != pubkey2 {
		return ErrInvalidPubKeyFromHash
	}

	// check pubkey recovered from sig
	recoveredPubkey, err := PubKeyFromSig(sig, hash)
	if err != nil {
		return fmt.Errorf("impossible error, CheckSecKey, pubkey recovery from signature failed: %v", err)
	}
	if pubkey != recoveredPubkey {
<<<<<<< HEAD
		return ErrPubKeyFromSecKeyMismatch
=======
		return errors.New("impossible error CheckSecKey, pubkey does not match recovered pubkey")
>>>>>>> fd565fbb
	}

	// verify produced signature
	err = VerifySignature(pubkey, sig, hash)
	if err != nil {
		return fmt.Errorf("impossible error, CheckSecKey, verify signature failed for sig: %v", err)
	}

	// verify ChkSig
	addr := AddressFromPubKey(pubkey)
	err = ChkSig(addr, hash, sig)
	if err != nil {
		return fmt.Errorf("impossible error CheckSecKey, ChkSig Failed, should not get this far: %v", err)
	}

	// verify VerifySignedHash
	err = VerifySignedHash(sig, hash)
	if err != nil {
		return fmt.Errorf("VerifySignedHash failed: %v", err)
	}

	return nil
}

func init() {
	ripemd160HashPool = make(chan hash.Hash, ripemd160HashPoolSize)
	for i := 0; i < ripemd160HashPoolSize; i++ {
		ripemd160HashPool <- ripemd160.New()
	}

	sha256HashPool = make(chan hash.Hash, sha256HashPoolSize)
	for i := 0; i < sha256HashPoolSize; i++ {
		sha256HashPool <- sha256.New()
	}

	// Do not allow program to start if crypto tests fail
	pubkey, seckey := GenerateKeyPair()
	if err := CheckSecKey(seckey); err != nil {
		log.Fatalf("CRYPTOGRAPHIC INTEGRITY CHECK FAILED: TERMINATING PROGRAM TO PROTECT COINS: %v", err)
	}
	if MustPubKeyFromSecKey(seckey) != pubkey {
		log.Fatal("DebugLevel1, GenerateKeyPair, public key does not match private key")
	}
}<|MERGE_RESOLUTION|>--- conflicted
+++ resolved
@@ -95,11 +95,7 @@
 func NewPubKey(b []byte) (PubKey, error) {
 	p := PubKey{}
 	if len(b) != len(p) {
-<<<<<<< HEAD
 		return PubKey{}, ErrInvalidLengthPubKey
-=======
-		return PubKey{}, errors.New("Invalid public key length")
->>>>>>> fd565fbb
 	}
 	copy(p[:], b[:])
 
@@ -140,20 +136,12 @@
 // PubKeyFromSecKey recovers the public key for a secret key
 func PubKeyFromSecKey(seckey SecKey) (PubKey, error) {
 	if seckey == (SecKey{}) {
-<<<<<<< HEAD
-		return PubKey{}, ErrPubKeyFromNullSecKey
-=======
 		return PubKey{}, errors.New("Cannot convert null SecKey to PubKey")
->>>>>>> fd565fbb
 	}
 
 	b := secp256k1.PubkeyFromSeckey(seckey[:])
 	if b == nil {
-<<<<<<< HEAD
-		return PubKey{}, ErrPubKeyFromBadSecKey
-=======
 		return PubKey{}, errors.New("PubKey recovery from SecKey failed. The recovery function assumes SecKey is valid, check SecKey")
->>>>>>> fd565fbb
 	}
 
 	return NewPubKey(b)
@@ -161,24 +149,11 @@
 
 // MustPubKeyFromSecKey recovers the public key for a secret key. Panics on error.
 func MustPubKeyFromSecKey(seckey SecKey) PubKey {
-<<<<<<< HEAD
-	if seckey == (SecKey{}) {
-		log.Panic("MustPubKeyFromSecKey, attempt to load null seckey, unsafe")
-	}
-
-	b := secp256k1.PubkeyFromSeckey(seckey[:])
-	if b == nil {
-		log.Panic("MustPubKeyFromSecKey, pubkey recovery failed. Function assumes seckey is valid. Check seckey")
-	}
-
-	return MustNewPubKey(b)
-=======
 	pk, err := PubKeyFromSecKey(seckey)
 	if err != nil {
 		log.Panic(err)
 	}
 	return pk
->>>>>>> fd565fbb
 }
 
 // PubKeyFromSig recovers the public key from a signed hash
@@ -188,8 +163,6 @@
 		return PubKey{}, ErrInvalidSigForPubKey
 	}
 	return NewPubKey(rawPubKey)
-<<<<<<< HEAD
-=======
 }
 
 // MustPubKeyFromSig recovers the public key from a signed hash, panics on error
@@ -199,7 +172,6 @@
 		log.Panic(err)
 	}
 	return pk
->>>>>>> fd565fbb
 }
 
 // Verify attempts to determine if pubkey is valid. Returns nil on success
@@ -222,11 +194,7 @@
 func NewSecKey(b []byte) (SecKey, error) {
 	p := SecKey{}
 	if len(b) != len(p) {
-<<<<<<< HEAD
 		return SecKey{}, ErrInvalidLengthSecKey
-=======
-		return SecKey{}, errors.New("Invalid secret key length")
->>>>>>> fd565fbb
 	}
 	copy(p[:], b[:])
 
@@ -261,11 +229,7 @@
 func SecKeyFromHex(s string) (SecKey, error) {
 	b, err := hex.DecodeString(s)
 	if err != nil {
-<<<<<<< HEAD
 		return SecKey{}, ErrInvalidSecKey
-=======
-		return SecKey{}, errors.New("Invalid secret key")
->>>>>>> fd565fbb
 	}
 	return NewSecKey(b)
 }
@@ -278,11 +242,7 @@
 
 func (sk SecKey) verify(debugLevel2Check bool) error {
 	if secp256k1.VerifySeckey(sk[:]) != 1 {
-<<<<<<< HEAD
 		return ErrInvalidSecKey
-=======
-		return errors.New("Invalid secret key")
->>>>>>> fd565fbb
 	}
 
 	if debugLevel2Check {
@@ -310,21 +270,13 @@
 // This is their shared secret
 func ECDH(pub PubKey, sec SecKey) ([]byte, error) {
 	if err := pub.Verify(); err != nil {
-<<<<<<< HEAD
 		return nil, ErrECHDInvalidPubKey
-=======
-		return nil, errors.New("ECDH invalid pubkey input")
->>>>>>> fd565fbb
 	}
 
 	// Don't perform the DebugLevel2 verification check for the secret key,
 	// it is too slow to use in an ECDH context and is not important for that use case
 	if err := sec.verify(false); err != nil {
-<<<<<<< HEAD
 		return nil, ErrECHDInvalidSecKey
-=======
-		return nil, errors.New("ECDH invalid seckey input")
->>>>>>> fd565fbb
 	}
 
 	buff := secp256k1.ECDH(pub[:], sec[:])
@@ -348,11 +300,7 @@
 func NewSig(b []byte) (Sig, error) {
 	s := Sig{}
 	if len(b) != len(s) {
-<<<<<<< HEAD
 		return Sig{}, ErrInvalidLengthSig
-=======
-		return Sig{}, errors.New("Invalid signature length")
->>>>>>> fd565fbb
 	}
 	copy(s[:], b[:])
 	return s, nil
@@ -372,30 +320,18 @@
 func SigFromHex(s string) (Sig, error) {
 	b, err := hex.DecodeString(s)
 	if err != nil {
-<<<<<<< HEAD
-		log.Panic(err)
-	}
-	return MustNewSig(b)
-=======
 		return Sig{}, errors.New("Invalid signature")
 	}
 	return NewSig(b)
->>>>>>> fd565fbb
 }
 
 // MustSigFromHex converts a hex string to a signature, panics on error
 func MustSigFromHex(s string) Sig {
 	sig, err := SigFromHex(s)
 	if err != nil {
-<<<<<<< HEAD
-		return Sig{}, ErrInvalidSig
-	}
-	return NewSig(b)
-=======
 		log.Panic(err)
 	}
 	return sig
->>>>>>> fd565fbb
 }
 
 // Hex converts signature to hex string
@@ -407,11 +343,7 @@
 func SignHash(hash SHA256, sec SecKey) (Sig, error) {
 	if secp256k1.VerifySeckey(sec[:]) != 1 {
 		// can't use sec.Verify() because that calls SignHash again, with DebugLevel2 set
-<<<<<<< HEAD
 		return Sig{}, ErrInvalidSecKey
-=======
-		return Sig{}, errors.New("Invalid secret key")
->>>>>>> fd565fbb
 	}
 
 	s := secp256k1.Sign(hash[:], sec[:])
@@ -466,18 +398,8 @@
 		return err
 	}
 
-<<<<<<< HEAD
 	if address != AddressFromPubKey(pubKey) {
 		return ErrInvalidAddressForSig
-=======
-	pubKey, err := NewPubKey(rawPubKey)
-	if err != nil {
-		return err
-	}
-
-	if address != AddressFromPubKey(pubKey) {
-		return errors.New("Invalid sig: address does not match output address")
->>>>>>> fd565fbb
 	}
 
 	if secp256k1.VerifySignature(hash[:], sig[:], rawPubKey[:]) != 1 {
@@ -559,11 +481,7 @@
 // GenerateDeterministicKeyPair generates deterministic key pair
 func GenerateDeterministicKeyPair(seed []byte) (PubKey, SecKey, error) {
 	if len(seed) == 0 {
-<<<<<<< HEAD
 		return PubKey{}, SecKey{}, ErrEmptySeed
-=======
-		return PubKey{}, SecKey{}, errors.New("seed input is empty")
->>>>>>> fd565fbb
 	}
 
 	public, secret := secp256k1.GenerateDeterministicKeyPair(seed)
@@ -605,11 +523,7 @@
 // feeding the SHA256 value back into generate sequence of keys
 func DeterministicKeyPairIterator(seed []byte) ([]byte, PubKey, SecKey, error) {
 	if len(seed) == 0 {
-<<<<<<< HEAD
 		return nil, PubKey{}, SecKey{}, ErrEmptySeed
-=======
-		return nil, PubKey{}, SecKey{}, errors.New("seed input is empty")
->>>>>>> fd565fbb
 	}
 
 	hash, public, secret := secp256k1.DeterministicKeyPairIterator(seed)
@@ -669,7 +583,6 @@
 		keys = append(keys, seckey)
 	}
 	return seed, keys, nil
-<<<<<<< HEAD
 }
 
 // MustGenerateDeterministicKeyPairsSeed returns sequence of n private keys from initial seed, and return the new seed
@@ -681,19 +594,6 @@
 	return newSeed, keys
 }
 
-=======
-}
-
-// MustGenerateDeterministicKeyPairsSeed returns sequence of n private keys from initial seed, and return the new seed
-func MustGenerateDeterministicKeyPairsSeed(seed []byte, n int) ([]byte, []SecKey) {
-	newSeed, keys, err := GenerateDeterministicKeyPairsSeed(seed, n)
-	if err != nil {
-		log.Panic(err)
-	}
-	return newSeed, keys
-}
-
->>>>>>> fd565fbb
 // CheckSecKey test seckey hash
 func CheckSecKey(seckey SecKey) error {
 	hash := SumSHA256([]byte(time.Now().String()))
@@ -712,8 +612,7 @@
 	// check pubkey recovery
 	pubkey, err := PubKeyFromSecKey(seckey)
 	if err != nil {
-<<<<<<< HEAD
-		return err
+		return fmt.Errorf("PubKeyFromSecKey failed: %v", err)
 	}
 	if pubkey == (PubKey{}) {
 		return ErrNullPubKeyFromSecKey
@@ -721,16 +620,6 @@
 	// verify recovered pubkey
 	if secp256k1.VerifyPubkey(pubkey[:]) != 1 {
 		return ErrInvalidDerivedPubKeyFromSecKey
-=======
-		return fmt.Errorf("PubKeyFromSecKey failed: %v", err)
-	}
-	if pubkey == (PubKey{}) {
-		return errors.New("impossible error, CheckSecKey, nil pubkey recovered")
-	}
-	// verify recovered pubkey
-	if secp256k1.VerifyPubkey(pubkey[:]) != 1 {
-		return errors.New("impossible error, CheckSecKey, Derived Pubkey verification failed")
->>>>>>> fd565fbb
 	}
 
 	// check signature production
@@ -753,11 +642,7 @@
 		return fmt.Errorf("impossible error, CheckSecKey, pubkey recovery from signature failed: %v", err)
 	}
 	if pubkey != recoveredPubkey {
-<<<<<<< HEAD
 		return ErrPubKeyFromSecKeyMismatch
-=======
-		return errors.New("impossible error CheckSecKey, pubkey does not match recovered pubkey")
->>>>>>> fd565fbb
 	}
 
 	// verify produced signature
