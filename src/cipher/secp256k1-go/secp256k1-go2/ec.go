--- conflicted
+++ resolved
@@ -5,13 +5,6 @@
 	"bytes"
 	"errors"
 	"log"
-
-	skyerrors "github.com/skycoin/skycoin/src/util/errors"
-)
-
-// Error definition
-var (
-	ErrMustPass64bytePubKey = errors.New("must pass in 64 byte pubkey")
 )
 
 // Error definition
@@ -126,13 +119,7 @@
 	var pubkey XY
 
 	if len(sigByte) != 64 {
-<<<<<<< HEAD
-		err := skyerrors.NewValueError(ErrMustPass64bytePubKey, "sigByte ", sigByte)
-		log.Print(err)
-		panic(err)
-=======
 		log.Panic(ErrMustPass64bytePubKey)
->>>>>>> 7e453f37
 	}
 
 	var sig Signature
