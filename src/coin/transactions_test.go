--- conflicted
+++ resolved
@@ -112,11 +112,7 @@
 	// Invalid signature, empty
 	tx = makeTransaction(t)
 	tx.Sigs[0] = cipher.Sig{}
-<<<<<<< HEAD
-	testutil.RequireError(t, tx.Verify(), "Invalig sig: PubKey recovery failed")
-=======
 	testutil.RequireError(t, tx.Verify(), "Invalid sig: PubKey recovery failed")
->>>>>>> b733b13d
 	// We can't check here for other invalid signatures:
 	//      - Signatures signed by someone else, spending coins they don't own
 	//      - Signature is for wrong hash
