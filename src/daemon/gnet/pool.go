--- conflicted
+++ resolved
@@ -34,13 +34,6 @@
 )
 
 var (
-<<<<<<< HEAD
-	// ErrDisconnectReadFailed also includes a remote closed socket
-	ErrDisconnectReadFailed DisconnectReason = errors.New("Read failed")
-	// ErrDisconnectWriteFailed write failed
-	ErrDisconnectWriteFailed DisconnectReason = errors.New("Write failed")
-=======
->>>>>>> 5d02be7c
 	// ErrDisconnectSetReadDeadlineFailed set read deadline failed
 	ErrDisconnectSetReadDeadlineFailed DisconnectReason = errors.New("SetReadDeadline failed")
 	// ErrDisconnectInvalidMessageLength invalid message length
@@ -49,10 +42,8 @@
 	ErrDisconnectMalformedMessage DisconnectReason = errors.New("Malformed message body")
 	// ErrDisconnectUnknownMessage unknown message
 	ErrDisconnectUnknownMessage DisconnectReason = errors.New("Unknown message ID")
-<<<<<<< HEAD
 	// ErrDisconnectShutdown shutting down the client
 	ErrDisconnectShutdown DisconnectReason = errors.New("Shutdown")
-=======
 	// ErrDisconnectUnexpectedError unexpected error
 	ErrDisconnectUnexpectedError DisconnectReason = errors.New("Unexpected error encountered")
 	// ErrDisconnectMessageDecodeUnderflow message data did not fully decode to a message object
@@ -60,7 +51,6 @@
 	// ErrDisconnectTruncatedMessageID message data was too short to contain a message ID
 	ErrDisconnectTruncatedMessageID DisconnectReason = errors.New("Message data was too short to contain a message ID")
 
->>>>>>> 5d02be7c
 	// ErrConnectionPoolClosed error message indicates the connection pool is closed
 	ErrConnectionPoolClosed = errors.New("Connection pool is closed")
 	// ErrWriteQueueFull write queue is full
@@ -70,11 +60,7 @@
 	// ErrNoMatchingConnections when broadcasting a message, no connections were found for the provided addresses
 	ErrNoMatchingConnections = errors.New("No connections found for broadcast addresses")
 	// ErrPoolEmpty when broadcasting a message, the connection pool was empty
-<<<<<<< HEAD
 	ErrPoolEmpty = errors.New("Connection pool is empty after filtering connections")
-
-=======
-	ErrPoolEmpty = errors.New("Connection pool is empty")
 	// ErrConnectionExists connection exists
 	ErrConnectionExists = errors.New("Connection exists")
 	// ErrMaxConnectionsReached max connection reached
@@ -87,7 +73,6 @@
 	ErrNoAddresses = errors.New("No addresses provided")
 
 	// Logger
->>>>>>> 5d02be7c
 	logger = logging.MustGetLogger("gnet")
 )
 
@@ -760,30 +745,9 @@
 	return dataArray, nil
 }
 
-<<<<<<< HEAD
-// IsConnExist check if the connection of address does exist
-func (pool *ConnectionPool) IsConnExist(addr string) (bool, error) {
-	var exist bool
-	if err := pool.strand("IsConnExist", func() error {
-		if _, ok := pool.addresses[addr]; ok {
-			exist = true
-		}
-		return nil
-	}); err != nil {
-		return false, err
-	}
-
-	return exist, nil
-}
-
-// IsDefaultConnection returns if the addr is a default connection
-func (pool *ConnectionPool) IsDefaultConnection(addr string) bool {
-	_, ok := pool.Config.defaultConnections[addr]
-=======
 // isConnExist check if the connection of address does exist
 func (pool *ConnectionPool) isConnExist(addr string) bool {
 	_, ok := pool.addresses[addr]
->>>>>>> 5d02be7c
 	return ok
 }
 
@@ -863,21 +827,11 @@
 
 // Disconnect removes a connection from the pool by address and invokes DisconnectCallback
 func (pool *ConnectionPool) Disconnect(addr string, r DisconnectReason) error {
-<<<<<<< HEAD
 	return pool.strand("Disconnect", func() error {
 		logger.WithFields(logrus.Fields{
 			"addr":   addr,
 			"reason": r,
-		}).Info("Disconnecting")
-
-		exist := pool.disconnect(addr, r)
-=======
-	if err := pool.strand("Disconnect", func() error {
-		logger.WithFields(logrus.Fields{
-			"addr":   addr,
-			"reason": r,
 		}).Debug("Disconnecting")
->>>>>>> 5d02be7c
 
 		// checks if the address is default node address
 		isDefaultOutgoingConn := false
@@ -887,7 +841,7 @@
 			}
 		}
 
-		conn := pool.disconnect(addr)
+		conn := pool.disconnect(addr, r)
 
 		if conn == nil {
 			return errors.New("Disconnect: connection does not exist")
@@ -906,39 +860,26 @@
 	})
 }
 
-<<<<<<< HEAD
-func (pool *ConnectionPool) disconnect(addr string, r DisconnectReason) bool {
-=======
-func (pool *ConnectionPool) disconnect(addr string) *Connection {
->>>>>>> 5d02be7c
+func (pool *ConnectionPool) disconnect(addr string, r DisconnectReason) *Connection {
 	conn, ok := pool.addresses[addr]
 	if !ok {
 		return nil
 	}
 
-<<<<<<< HEAD
-=======
 	fields := logrus.Fields{
 		"addr": addr,
 		"id":   conn.ID,
 	}
 
->>>>>>> 5d02be7c
 	delete(pool.pool, conn.ID)
 	delete(pool.addresses, addr)
 	delete(pool.defaultOutgoingConnections, addr)
 	delete(pool.outgoingConnections, addr)
 	if err := conn.Close(); err != nil {
-<<<<<<< HEAD
-		logger.Errorf("conn.Close() error address=%s: %v", addr, err)
-	} else {
-		logger.WithField("reason", r).Debugf("Disconnected from %s", addr)
-=======
 		logger.WithError(err).WithFields(fields).Error("conn.Close")
->>>>>>> 5d02be7c
-	}
-
-	logger.WithFields(fields).Debug("Closed connection and removed from pool")
+	}
+
+	logger.WithFields(fields).WithField("reason", r).Debug("Closed connection and removed from pool")
 
 	return conn
 }
@@ -995,15 +936,10 @@
 	})
 }
 
-<<<<<<< HEAD
-// BroadcastMessage sends a Message to all connections in the Pool, optionally filtered by `flt`
-func (pool *ConnectionPool) BroadcastMessage(msg Message, flt func(c *Connection) bool) error {
-=======
 // BroadcastMessage sends a Message to all connections specified in addrs.
 // If a connection does not exist for a given address, it is skipped.
 // If no messages were written to any connection, an error is returned.
 func (pool *ConnectionPool) BroadcastMessage(msg Message, addrs []string) error {
->>>>>>> 5d02be7c
 	if pool.Config.DebugPrint {
 		logger.WithField("msgType", reflect.TypeOf(msg)).Debug("BroadcastMessage")
 	}
@@ -1013,33 +949,11 @@
 	}
 
 	fullWriteQueue := 0
-	sent := 0
-	acceptable := 0
-
 	if err := pool.strand("BroadcastMessage", func() error {
 		if len(pool.pool) == 0 {
 			return ErrPoolEmpty
 		}
 
-<<<<<<< HEAD
-		for _, conn := range pool.pool {
-			if flt != nil && !flt(conn) {
-				continue
-			}
-
-			acceptable++
-
-			select {
-			case conn.WriteQueue <- msg:
-				sent++
-			default:
-				logger.Critical().WithField("addr", conn.Addr()).Info("Write queue full")
-				fullWriteQueue++
-			}
-		}
-
-		if fullWriteQueue == acceptable {
-=======
 		foundConns := 0
 
 		for _, addr := range addrs {
@@ -1049,7 +963,7 @@
 				case conn.WriteQueue <- msg:
 				default:
 					logger.Critical().WithField("addr", conn.Addr()).Info("Write queue full")
-					fullWriteQueue = append(fullWriteQueue, conn.Addr())
+					fullWriteQueue++
 				}
 			}
 		}
@@ -1058,13 +972,8 @@
 			return ErrNoMatchingConnections
 		}
 
-		if len(fullWriteQueue) == foundConns {
->>>>>>> 5d02be7c
+		if fullWriteQueue == foundConns {
 			return ErrNoReachableConnections
-		}
-
-		if sent == 0 {
-			return ErrPoolEmpty
 		}
 
 		return nil
