--- conflicted
+++ resolved
@@ -228,25 +228,16 @@
 
 // IntroductionMessage is sent on first connect by both parties
 type IntroductionMessage struct {
-<<<<<<< HEAD
 	c *gnet.MessageContext `enc:"-"`
 
-=======
->>>>>>> 46085ea0
 	// Mirror is a random value generated on client startup that is used to identify self-connections
 	Mirror uint32
 	// Port is the port that this client is listening on
 	Port uint16
 	// Protocol version
 	Version int32
-<<<<<<< HEAD
-=======
-	c       *gnet.MessageContext `enc:"-"`
-	// We validate the message in Handle() and cache the result for Process()
-	valid         bool           `enc:"-"` // skip it during encoding
 	userAgentData useragent.Data `enc:"-"`
 
->>>>>>> 46085ea0
 	// Extra is extra bytes added to the struct to accommodate multiple versions of this packet.
 	// Currently it contains the blockchain pubkey and user agent but will accept a client that does not provide it.
 	// If any of this data is provided, it must include a valid blockchain pubkey and a valid user agent string (maxlen=256).
@@ -285,116 +276,6 @@
 // need to control the DisconnectReason sent back to gnet.  We still implement
 // Process(), where we do modifications that are not threadsafe
 func (intro *IntroductionMessage) Handle(mc *gnet.MessageContext, daemon interface{}) error {
-<<<<<<< HEAD
-=======
-	d := daemon.(Daemoner)
-	var userAgentData useragent.Data
-	err := func() error {
-		// Disconnect if this is a self connection (we have the same mirror value)
-		if intro.Mirror == d.Mirror() {
-			logger.Infof("Remote mirror value %v matches ours", intro.Mirror)
-			if err := d.Disconnect(mc.Addr, ErrDisconnectSelf); err != nil {
-				logger.WithError(err).WithField("addr", mc.Addr).Warning("Disconnect")
-			}
-			return ErrDisconnectSelf
-		}
-
-		// Disconnect if peer version is not within the supported range
-		dc := d.DaemonConfig()
-		if intro.Version < dc.MinProtocolVersion {
-			logger.Infof("%s protocol version %d below minimum supported protocol version %d. Disconnecting.", mc.Addr, intro.Version, dc.MinProtocolVersion)
-			if err := d.Disconnect(mc.Addr, ErrDisconnectVersionNotSupported); err != nil {
-				logger.WithError(err).WithField("addr", mc.Addr).Warning("Disconnect")
-			}
-			return ErrDisconnectVersionNotSupported
-		}
-
-		logger.Infof("%s verified for version %d", mc.Addr, intro.Version)
-
-		// v24 does not send blockchain pubkey or user agent
-		// v25 sends blockchain pubkey and user agent
-		// v24 and v25 check the blockchain pubkey and user agent, would accept message with no Pubkey and user agent
-		// v26 would check the blockchain pubkey and reject if not matched or not provided, and parses a user agent
-		if len(intro.Extra) > 0 {
-			var bcPubKey cipher.PubKey
-			if len(intro.Extra) < len(bcPubKey) {
-				logger.Info("Extra data length does not meet the minimum requirement")
-				if err := d.Disconnect(mc.Addr, ErrDisconnectInvalidExtraData); err != nil {
-					logger.WithError(err).WithField("addr", mc.Addr).Warning("Disconnect")
-				}
-				return ErrDisconnectInvalidExtraData
-			}
-			copy(bcPubKey[:], intro.Extra[:len(bcPubKey)])
-
-			if d.BlockchainPubkey() != bcPubKey {
-				logger.Infof("Blockchain pubkey does not match, local: %s, remote: %s", d.BlockchainPubkey().Hex(), bcPubKey.Hex())
-				if err := d.Disconnect(mc.Addr, ErrDisconnectBlockchainPubkeyNotMatched); err != nil {
-					logger.WithError(err).WithField("addr", mc.Addr).Warning("Disconnect")
-				}
-				return ErrDisconnectBlockchainPubkeyNotMatched
-			}
-
-			userAgentSerialized := intro.Extra[len(bcPubKey):]
-			userAgent, _, err := encoder.DeserializeString(userAgentSerialized, useragent.MaxLen)
-			if err != nil {
-				logger.WithError(err).Info("Extra data user agent string could not be deserialized")
-				if err := d.Disconnect(mc.Addr, ErrDisconnectInvalidExtraData); err != nil {
-					logger.WithError(err).WithField("addr", mc.Addr).Warning("Disconnect")
-				}
-				return ErrDisconnectInvalidExtraData
-			}
-
-			userAgentData, err = useragent.Parse(useragent.Sanitize(userAgent))
-			if err != nil {
-				logger.WithError(err).WithField("userAgent", userAgent).Info("User agent is invalid")
-				if err := d.Disconnect(mc.Addr, ErrDisconnectInvalidUserAgent); err != nil {
-					logger.WithError(err).WithField("addr", mc.Addr).Warning("Disconnect")
-				}
-				return ErrDisconnectInvalidUserAgent
-			}
-		}
-
-		// only solicited connection can be added to exchange peer list, because accepted
-		// connection may not have an incoming port
-		ip, port, err := iputil.SplitAddr(mc.Addr)
-		if err != nil {
-			// This should never happen, but the program should still work if it does
-			logger.Errorf("Invalid Addr() for connection: %s", mc.Addr)
-			if err := d.Disconnect(mc.Addr, ErrDisconnectIncomprehensibleError); err != nil {
-				logger.WithError(err).WithField("addr", mc.Addr).Warning("Disconnect")
-			}
-			return ErrDisconnectIncomprehensibleError
-		}
-
-		// Checks if the introduction message is from outgoing connection.
-		// It's outgoing connection if port == intro.Port, as the incoming
-		// connection's port is a random port, it's different from the port
-		// in introduction message.
-		if port == intro.Port {
-			if err := d.SetHasIncomingPort(mc.Addr); err != nil {
-				logger.Errorf("Failed to set peer has incoming port status, %v", err)
-			}
-		} else {
-			if err := d.AddPeer(fmt.Sprintf("%s:%d", ip, intro.Port)); err != nil {
-				logger.Errorf("Failed to add peer: %v", err)
-			}
-		}
-
-		// Disconnect if connected twice to the same peer (judging by ip:mirror)
-		knownPort, exists := d.GetMirrorPort(mc.Addr, intro.Mirror)
-		if exists {
-			logger.Infof("%s is already connected on port %d", mc.Addr, knownPort)
-			if err := d.Disconnect(mc.Addr, ErrDisconnectConnectedTwice); err != nil {
-				logger.WithError(err).WithField("addr", mc.Addr).Warning("Disconnect")
-			}
-			return ErrDisconnectConnectedTwice
-		}
-		return nil
-	}()
-
-	intro.valid = (err == nil)
-	intro.userAgentData = userAgentData
->>>>>>> 46085ea0
 	intro.c = mc
 	return daemon.(Daemoner).RecordMessageEvent(intro, mc)
 }
@@ -430,7 +311,6 @@
 	}
 
 	// Record their listener, to avoid double connections
-<<<<<<< HEAD
 	if err := d.RecordConnectionMirror(addr, intro.Mirror); err != nil {
 		// This should never happen, but the program should not allow itself
 		// to be corrupted in case it does
@@ -438,19 +318,10 @@
 		d.IncreaseRetryTimes(addr)
 		if err := d.Disconnect(addr, ErrDisconnectUnexpectedError); err != nil {
 			logger.WithField("addr", addr).WithError(err).Warning("Disconnect")
-=======
-	if err := d.RecordConnectionMirror(a, intro.Mirror); err != nil {
-		// This should never happen, but the program should not allow itself
-		// to be corrupted in case it does
-		logger.WithError(err).WithField("addr", a).Error("Invalid port for connection")
-		if err := d.Disconnect(intro.c.Addr, ErrDisconnectIncomprehensibleError); err != nil {
-			logger.WithError(err).WithField("addr", intro.c.Addr).Warning("Disconnect")
->>>>>>> 46085ea0
-		}
-		return
-	}
-
-<<<<<<< HEAD
+		}
+		return
+	}
+
 	logger.WithField("addr", addr).Infof("Peer verified for protocol version %d", intro.Version)
 
 	d.ResetRetryTimes(addr)
@@ -460,18 +331,6 @@
 		logger.WithField("addr", addr).WithError(err).Warning("RequestBlocksFromAddr failed")
 	} else {
 		logger.WithField("addr", addr).Debug("Successfully requested blocks from peer")
-=======
-	// Record the user agent of the peer
-	if err := d.RecordUserAgent(a, intro.userAgentData); err != nil {
-		logger.WithError(err).WithField("addr", a).Errorf("RecordUserAgent failed, userAgentData=%+v", intro.userAgentData)
-	}
-
-	// Request blocks immediately after they're confirmed
-	if err := d.RequestBlocksFromAddr(intro.c.Addr); err != nil {
-		logger.WithError(err).Warning()
-	} else {
-		logger.Debugf("Successfully requested blocks from %s", intro.c.Addr)
->>>>>>> 46085ea0
 	}
 
 	// Announce unconfirmed txns
@@ -481,6 +340,7 @@
 }
 
 func (intro *IntroductionMessage) verify(d Daemoner) (string, uint16, error) {
+	var userAgentData useragent.Data
 	addr := intro.c.Addr
 
 	ip, port, err := iputil.SplitAddr(addr)
@@ -517,7 +377,28 @@
 			logger.WithField("addr", addr).Infof("Blockchain pubkey does not match, local: %s, remote: %s", d.BlockchainPubkey().Hex(), bcPubKey.Hex())
 			return "", 0, ErrDisconnectBlockchainPubkeyNotMatched
 		}
-	}
+			userAgentSerialized := intro.Extra[len(bcPubKey):]
+		userAgent, _, err := encoder.DeserializeString(userAgentSerialized, useragent.MaxLen)
+		if err != nil {
+			logger.WithError(err).Info("Extra data user agent string could not be deserialized")
+			if err := d.Disconnect(mc.Addr, ErrDisconnectInvalidExtraData); err != nil {
+				logger.WithError(err).WithField("addr", mc.Addr).Warning("Disconnect")
+			}
+			return ErrDisconnectInvalidExtraData
+		}
+
+		userAgentData, err = useragent.Parse(useragent.Sanitize(userAgent))
+		if err != nil {
+			logger.WithError(err).WithField("userAgent", userAgent).Info("User agent is invalid")
+			if err := d.Disconnect(mc.Addr, ErrDisconnectInvalidUserAgent); err != nil {
+				logger.WithError(err).WithField("addr", mc.Addr).Warning("Disconnect")
+			}
+			return ErrDisconnectInvalidUserAgent
+		}
+
+	}
+
+	intro.userAgentData = userAgentData
 
 	// Disconnect if connected twice to the same peer (judging by ip:mirror)
 	knownPort, exists := d.GetMirrorPort(addr, intro.Mirror)
