package daemon

import (
	"encoding/binary"
	"errors"
	"fmt"
	"math/rand"
	"net"
	"reflect"
	"strings"

	"github.com/skycoin/skycoin/src/cipher"
	"github.com/skycoin/skycoin/src/coin"
	"github.com/skycoin/skycoin/src/daemon/gnet"
	"github.com/skycoin/skycoin/src/daemon/pex"
	"github.com/skycoin/skycoin/src/util/iputil"
	"github.com/skycoin/skycoin/src/util/utc"
)

// Message represent a packet to be serialized over the network by
// the gnet encoder.
// They must implement the gnet.Message interface
// All concurrent daemon write operations are synchronized by the daemon's
// DaemonLoop().
// Message do this by caching the gnet.MessageContext received in Handle()
// and placing itself on the messageEvent channel.
// When the message is retrieved from the messageEvent channel, its Process()
// method is called.

// MessageConfig config contains a gnet.Message's 4byte prefix and a
// reference interface
type MessageConfig struct {
	Prefix  gnet.MessagePrefix
	Message interface{}
}

// NewMessageConfig creates message config
func NewMessageConfig(prefix string, m interface{}) MessageConfig {
	return MessageConfig{
		Message: m,
		Prefix:  gnet.MessagePrefixFromString(prefix),
	}
}

// Creates and populates the message configs
func getMessageConfigs() []MessageConfig {
	return []MessageConfig{
		NewMessageConfig("INTR", IntroductionMessage{}),
		NewMessageConfig("GETP", GetPeersMessage{}),
		NewMessageConfig("GIVP", GivePeersMessage{}),
		NewMessageConfig("PING", PingMessage{}),
		NewMessageConfig("PONG", PongMessage{}),
		NewMessageConfig("GETB", GetBlocksMessage{}),
		NewMessageConfig("GIVB", GiveBlocksMessage{}),
		NewMessageConfig("ANNB", AnnounceBlocksMessage{}),
		NewMessageConfig("GETT", GetTxnsMessage{}),
		NewMessageConfig("GIVT", GiveTxnsMessage{}),
		NewMessageConfig("ANNT", AnnounceTxnsMessage{}),
		NewMessageConfig("RJCT", RejectMessage{}),
	}
}

// MessagesConfig slice of MessageConfig
type MessagesConfig struct {
	// Message ID prefices
	Messages []MessageConfig
}

// NewMessagesConfig creates messages config
func NewMessagesConfig() MessagesConfig {
	return MessagesConfig{
		Messages: getMessageConfigs(),
	}
}

// Register registers our Messages with gnet
func (msc *MessagesConfig) Register() {
	for _, mc := range msc.Messages {
		gnet.RegisterMessage(mc.Prefix, mc.Message)
	}
	gnet.VerifyMessages()
}

// Messages messages struct
type Messages struct {
	Config MessagesConfig
	// Magic value for detecting self-connection
	Mirror uint32
}

// NewMessages creates Messages
func NewMessages(c MessagesConfig) *Messages {
	return &Messages{
		Config: c,
		Mirror: rand.New(rand.NewSource(utc.Now().UnixNano())).Uint32(),
	}
}

// IPAddr compact representation of IP:Port
type IPAddr struct {
	IP   uint32
	Port uint16
}

// NewIPAddr returns an IPAddr from an ip:port string.  If ipv6 or invalid, error is
// returned
func NewIPAddr(addr string) (ipaddr IPAddr, err error) {
	// TODO -- support ipv6
	ips, port, err := iputil.SplitAddr(addr)
	if err != nil {
		return
	}
	ipb := net.ParseIP(ips).To4()
	if ipb == nil {
		err = errors.New("Ignoring IPv6 address")
		return
	}
	ip := binary.BigEndian.Uint32(ipb)
	ipaddr.IP = ip
	ipaddr.Port = uint16(port)
	return
}

// String returns IPAddr as "ip:port"
func (ipa IPAddr) String() string {
	ipb := make([]byte, 4)
	binary.BigEndian.PutUint32(ipb, ipa.IP)
	return fmt.Sprintf("%s:%d", net.IP(ipb).String(), ipa.Port)
}

// AsyncMessage messages that perform an action when received must implement this interface.
// Process() is called after the message is pulled off of messageEvent channel.
// Messages should place themselves on the messageEvent channel in their
// Handle() method required by gnet.
type AsyncMessage interface {
	Process(d *Daemon)
}

// GetPeersMessage sent to request peers
type GetPeersMessage struct {
	// c *gnet.MessageContext `enc:"-"`
	// connID int    `enc:"-"`
	addr string `enc:"-"`
}

// NewGetPeersMessage creates GetPeersMessage
func NewGetPeersMessage() *GetPeersMessage {
	return &GetPeersMessage{}
}

// Handle handles message
func (gpm *GetPeersMessage) Handle(mc *gnet.MessageContext, daemon interface{}) error {
	// self.connID = mc.ConnID
	gpm.addr = mc.Addr
	return daemon.(*Daemon).recordMessageEvent(gpm, mc)
}

// Process Notifies the Pex instance that peers were requested
func (gpm *GetPeersMessage) Process(d *Daemon) {
	if d.Pex.Config.Disabled {
		return
	}

	peers := d.Pex.RandomExchangeable(d.Pex.Config.ReplyCount)
	if len(peers) == 0 {
		logger.Debug("We have no peers to send in reply")
		return
	}

	m := NewGivePeersMessage(peers)
	if err := d.Pool.Pool.SendMessage(gpm.addr, m); err != nil {
		logger.Errorf("Send GivePeersMessage to %s failed: %v", gpm.addr, err)
	}
}

// GivePeersMessage sent in response to GetPeersMessage
type GivePeersMessage struct {
	Peers []IPAddr
	c     *gnet.MessageContext `enc:"-"`
}

// NewGivePeersMessage []*pex.Peer is converted to []IPAddr for binary transmission
func NewGivePeersMessage(peers []pex.Peer) *GivePeersMessage {
	ipaddrs := make([]IPAddr, 0, len(peers))
	for _, ps := range peers {
		ipaddr, err := NewIPAddr(ps.Addr)
		if err != nil {
			logger.Warningf("GivePeersMessage skipping address %s", ps.Addr)
			logger.Warning(err.Error())
			continue
		}
		ipaddrs = append(ipaddrs, ipaddr)
	}
	return &GivePeersMessage{Peers: ipaddrs}
}

// GetPeers is required by the pex.GivePeersMessage interface.
// It returns the peers contained in the message as an array of "ip:port"
// strings.
func (gpm *GivePeersMessage) GetPeers() []string {
	peers := make([]string, len(gpm.Peers))
	for i, ipaddr := range gpm.Peers {
		peers[i] = ipaddr.String()
	}
	return peers
}

// Handle handle message
func (gpm *GivePeersMessage) Handle(mc *gnet.MessageContext, daemon interface{}) error {
	gpm.c = mc
	return daemon.(*Daemon).recordMessageEvent(gpm, mc)
}

// Process Notifies the Pex instance that peers were received
func (gpm *GivePeersMessage) Process(d *Daemon) {
	if d.Pex.Config.Disabled {
		return
	}
	peers := gpm.GetPeers()
	logger.Debugf("Got these peers via PEX: %s", strings.Join(peers, ", "))

	d.Pex.AddPeers(peers)
}

// IntroductionMessage jan IntroductionMessage is sent on first connect by both parties
type IntroductionMessage struct {
	// Mirror is a random value generated on client startup that is used
	// to identify self-connections
	Mirror uint32
	// Port is the port that this client is listening on
	Port uint16
	// Our client version
	Version int32

	c *gnet.MessageContext `enc:"-"`
	// We validate the message in Handle() and cache the result for Process()
	valid bool `enc:"-"` // skip it during encoding
}

// NewIntroductionMessage creates introduction message
func NewIntroductionMessage(mirror uint32, version int32, port uint16) *IntroductionMessage {
	return &IntroductionMessage{
		Mirror:  mirror,
		Version: version,
		Port:    port,
	}
}

// Handle Responds to an gnet.Pool event. We implement Handle() here because we
// need to control the DisconnectReason sent back to gnet.  We still implement
// Process(), where we do modifications that are not threadsafe
func (intro *IntroductionMessage) Handle(mc *gnet.MessageContext, daemon interface{}) error {
	d := daemon.(*Daemon)

	err := func() error {
		// Disconnect if this is a self connection (we have the same mirror value)
		if intro.Mirror == d.Messages.Mirror {
			logger.Infof("Remote mirror value %v matches ours", intro.Mirror)
			d.Pool.Pool.Disconnect(mc.Addr, ErrDisconnectSelf)
			return ErrDisconnectSelf

		}

		// Disconnect if not running the same version
		if intro.Version != d.Config.Version {
			logger.Infof("%s has different version %d. Disconnecting.",
				mc.Addr, intro.Version)
			d.Pool.Pool.Disconnect(mc.Addr, ErrDisconnectInvalidVersion)
			return ErrDisconnectInvalidVersion
		}

		logger.Infof("%s verified for version %d", mc.Addr, intro.Version)

		// only solicited connection can be added to exchange peer list, cause accepted
		// connection may not have incomming  port.
		ip, port, err := iputil.SplitAddr(mc.Addr)
		if err != nil {
			// This should never happen, but the program should still work if it
			// does.
			logger.Errorf("Invalid Addr() for connection: %s", mc.Addr)
			d.Pool.Pool.Disconnect(mc.Addr, ErrDisconnectOtherError)
			return ErrDisconnectOtherError
		}

		// Checks if the introduction message is from outgoing connection.
		// It's outgoing connection if port == intro.Port, as the incoming
		// connection's port is a random port, it's different from the port
		// in introduction message.
		if port == intro.Port {
			if d.Pool.Pool.IsDefaultConnection(mc.Addr) {
				reached, err := d.Pool.Pool.IsMaxDefaultConnReached()
				if err != nil {
					logger.Errorf("Check IsMaxDefaultConnReached failed: %v", err)
					return err
				}

				if reached {
					logger.Debugf("Disconnect %s: maximum default connections reached ", mc.Addr)
					d.Pool.Pool.Disconnect(mc.Addr, ErrDisconnectMaxDefaultConnectionReached)
					return ErrDisconnectMaxDefaultConnectionReached
				}
			}

			if err := d.Pex.SetHasIncomingPort(mc.Addr, true); err != nil {
				logger.Errorf("Failed to set peer has incoming port status, %v", err)
			}
		} else {
			if err := d.Pex.AddPeer(fmt.Sprintf("%s:%d", ip, intro.Port)); err != nil {
				logger.Errorf("Failed to add peer: %v", err)
			}
		}

		// Disconnect if connected twice to the same peer (judging by ip:mirror)
		knownPort, exists := d.getMirrorPort(mc.Addr, intro.Mirror)
		if exists {
			logger.Infof("%s is already connected on port %d", mc.Addr, knownPort)
			d.Pool.Pool.Disconnect(mc.Addr, ErrDisconnectConnectedTwice)
			return ErrDisconnectConnectedTwice
		}
		return nil
	}()

	intro.valid = (err == nil)
	intro.c = mc

	if err != nil {
		d.Pex.IncreaseRetryTimes(mc.Addr)
		d.expectingIntroductions.Remove(mc.Addr)
		return err
	}

	err = d.recordMessageEvent(intro, mc)
	d.Pex.ResetRetryTimes(mc.Addr)
	return err
}

// Process an event queued by Handle()
func (intro *IntroductionMessage) Process(d *Daemon) {
	d.expectingIntroductions.Remove(intro.c.Addr)
	if !intro.valid {
		return
	}
	// Add the remote peer with their chosen listening port
	a := intro.c.Addr

	// Record their listener, to avoid double connections
	err := d.recordConnectionMirror(a, intro.Mirror)
	if err != nil {
		// This should never happen, but the program should not allow itself
		// to be corrupted in case it does
		logger.Errorf("Invalid port for connection %s", a)
		d.Pool.Pool.Disconnect(intro.c.Addr, ErrDisconnectOtherError)
		return
	}

	// Request blocks immediately after they're confirmed
	err = d.RequestBlocksFromAddr(intro.c.Addr)
	if err == nil {
		logger.Debugf("Successfully requested blocks from %s", intro.c.Addr)
	} else {
		logger.Warning(err)
	}

	// Anounce unconfirmed know txns
	d.AnnounceAllTxns()
}

// PingMessage Sent to keep a connection alive. A PongMessage is sent in reply.
type PingMessage struct {
	c *gnet.MessageContext `enc:"-"`
}

// Handle implements the Messager interface
func (ping *PingMessage) Handle(mc *gnet.MessageContext, daemon interface{}) error {
	ping.c = mc
	return daemon.(*Daemon).recordMessageEvent(ping, mc)
}

// Process Sends a PongMessage to the sender of PingMessage
func (ping *PingMessage) Process(d *Daemon) {
	if d.Config.LogPings {
		logger.Debugf("Reply to ping from %s", ping.c.Addr)
	}
	if err := d.Pool.Pool.SendMessage(ping.c.Addr, &PongMessage{}); err != nil {
		logger.Errorf("Send PongMessage to %s failed: %v", ping.c.Addr, err)
	}
}

// PongMessage Sent in reply to a PingMessage.  No action is taken when this is received.
type PongMessage struct {
}

// Handle handles message
func (pong *PongMessage) Handle(mc *gnet.MessageContext, daemon interface{}) error {
	// There is nothing to do; gnet updates Connection.LastMessage internally
	// when this is received
	if daemon.(*Daemon).Config.LogPings {
		logger.Debugf("Received pong from %s", mc.Addr)
	}
	return nil
}

<<<<<<< HEAD
// RejectMessage a RejectMessage is sent to inform peers of
// a protocol failure. Whenever possible the node should
// send back data useful for peer recovery, especially
// before disconnecting it
//
// Must never Reject a Reject message (infinite loop)
type RejectMessage struct {
	// Prefix of the (previous) message that's been rejected
	TargetPrefix gnet.MessagePrefix
	// Error code
	ErrorCode uint8
	// Reason message. Included only in very particular cases
	Reason string
	// Extra data
	Data interface{}

	c *gnet.MessageContext `enc:"-"`
}

func NewRejectMessage(msg interface{}, err error, reason string, data interface{}) *RejectMessage {
	t := reflect.TypeOf(msg)
	prefix, exists := gnet.MessageIDMap[t]
	if !exists {
		logger.Panicf("Rejecting unknown message type %s", t)
	}

	// TODO: Return RejectMessage instance
	return &RejectMessage{
		TargetPrefix: prefix,
		ErrorCode:    0,
		Reason:       "",
		Data:         make([]byte, 0)}
}

// Process an event queued by Handle()
func (msg *RejectMessage) Handle(mc *gnet.MessageContext, daemon interface{}) error {
	msg.c = mc
	return daemon.(*Daemon).recordMessageEvent(msg, mc)
}

// Process Recover from message rejection state
func (msg *RejectMessage) Process(d *Daemon) {
	// TODO: Implement
=======
// GetBlocksMessage sent to request blocks since LastBlock
type GetBlocksMessage struct {
	LastBlock       uint64
	RequestedBlocks uint64
	c               *gnet.MessageContext `enc:"-"`
}

// NewGetBlocksMessage creates GetBlocksMessage
func NewGetBlocksMessage(lastBlock uint64, requestedBlocks uint64) *GetBlocksMessage {
	return &GetBlocksMessage{
		LastBlock:       lastBlock,
		RequestedBlocks: requestedBlocks, // count of blocks requested
	}
}

// Handle handles message
func (gbm *GetBlocksMessage) Handle(mc *gnet.MessageContext,
	daemon interface{}) error {
	gbm.c = mc
	return daemon.(*Daemon).recordMessageEvent(gbm, mc)
}

// Process should send number to be requested, with request
func (gbm *GetBlocksMessage) Process(d *Daemon) {
	// TODO -- we need the sig to be sent with the block, but only the master
	// can sign blocks.  Thus the sig needs to be stored with the block.
	if d.Config.DisableNetworking {
		return
	}
	// Record this as this peer's highest block
	d.Heights.Record(gbm.c.Addr, gbm.LastBlock)
	// Fetch and return signed blocks since LastBlock
	blocks, err := d.Visor.GetSignedBlocksSince(gbm.LastBlock, gbm.RequestedBlocks)
	if err != nil {
		logger.Infof("Get signed blocks failed: %v", err)
		return
	}

	if len(blocks) == 0 {
		return
	}

	logger.Debugf("Got %d blocks since %d", len(blocks), gbm.LastBlock)

	m := NewGiveBlocksMessage(blocks)
	if err := d.Pool.Pool.SendMessage(gbm.c.Addr, m); err != nil {
		logger.Errorf("Send GiveBlocksMessage to %s failed: %v", gbm.c.Addr, err)
	}
}

// GiveBlocksMessage sent in response to GetBlocksMessage, or unsolicited
type GiveBlocksMessage struct {
	Blocks []coin.SignedBlock
	c      *gnet.MessageContext `enc:"-"`
}

// NewGiveBlocksMessage creates GiveBlocksMessage
func NewGiveBlocksMessage(blocks []coin.SignedBlock) *GiveBlocksMessage {
	return &GiveBlocksMessage{
		Blocks: blocks,
	}
}

// Handle handle message
func (gbm *GiveBlocksMessage) Handle(mc *gnet.MessageContext, daemon interface{}) error {
	gbm.c = mc
	return daemon.(*Daemon).recordMessageEvent(gbm, mc)
}

// Process process message
func (gbm *GiveBlocksMessage) Process(d *Daemon) {
	if d.Config.DisableNetworking {
		logger.Critical().Info("Visor disabled, ignoring GiveBlocksMessage")
		return
	}

	// These DB queries are not performed in a transaction for performance reasons.
	// It is not necessary that the blocks be executed together in a single transaction.

	processed := 0
	maxSeq, ok, err := d.Visor.HeadBkSeq()
	if err != nil {
		logger.WithError(err).Error("visor.HeadBkSeq failed")
		return
	}
	if !ok {
		logger.Error("No HeadBkSeq found, cannot execute blocks")
		return
	}

	for _, b := range gbm.Blocks {
		// To minimize waste when receiving multiple responses from peers
		// we only break out of the loop if the block itself is invalid.
		// E.g. if we request 20 blocks since 0 from 2 peers, and one peer
		// replies with 15 and the other 20, if we did not do this check and
		// the reply with 15 was received first, we would toss the one with 20
		// even though we could process it at the time.
		if b.Seq() <= maxSeq {
			continue
		}

		err := d.Visor.ExecuteSignedBlock(b)
		if err == nil {
			logger.Critical().Infof("Added new block %d", b.Block.Head.BkSeq)
			processed++
		} else {
			logger.Critical().Errorf("Failed to execute received block %d: %v", b.Block.Head.BkSeq, err)
			// Blocks must be received in order, so if one fails its assumed
			// the rest are failing
			break
		}
	}
	if processed == 0 {
		return
	}

	headBkSeq, ok, err := d.Visor.HeadBkSeq()
	if err != nil {
		logger.WithError(err).Error("visor.HeadBkSeq failed")
		return
	}
	if !ok {
		logger.Error("No HeadBkSeq found after executing blocks, will not announce blocks")
		return
	}

	if headBkSeq < maxSeq {
		logger.Critical().Warning("HeadBkSeq decreased after executing blocks")
	} else if headBkSeq-maxSeq != uint64(processed) {
		logger.Critical().Warning("HeadBkSeq increased by %d but we processed %s blocks", headBkSeq-maxSeq, processed)
	}

	// Announce our new blocks to peers
	m1 := NewAnnounceBlocksMessage(headBkSeq)
	d.Pool.Pool.BroadcastMessage(m1)
	//request more blocks.
	m2 := NewGetBlocksMessage(headBkSeq, d.Config.BlocksResponseCount)
	d.Pool.Pool.BroadcastMessage(m2)
}

// AnnounceBlocksMessage tells a peer our highest known BkSeq. The receiving peer can choose
// to send GetBlocksMessage in response
type AnnounceBlocksMessage struct {
	MaxBkSeq uint64
	c        *gnet.MessageContext `enc:"-"`
}

// NewAnnounceBlocksMessage creates message
func NewAnnounceBlocksMessage(seq uint64) *AnnounceBlocksMessage {
	return &AnnounceBlocksMessage{
		MaxBkSeq: seq,
	}
}

// Handle handles message
func (abm *AnnounceBlocksMessage) Handle(mc *gnet.MessageContext, daemon interface{}) error {
	abm.c = mc
	return daemon.(*Daemon).recordMessageEvent(abm, mc)
}

// Process process message
func (abm *AnnounceBlocksMessage) Process(d *Daemon) {
	if d.Config.DisableNetworking {
		return
	}

	headBkSeq, ok, err := d.Visor.HeadBkSeq()
	if err != nil {
		logger.WithError(err).Error("AnnounceBlocksMessage Visor.HeadBkSeq failed")
		return
	}
	if !ok {
		logger.Error("AnnounceBlocksMessage no head block, cannot process AnnounceBlocksMessage")
		return
	}

	if headBkSeq >= abm.MaxBkSeq {
		return
	}

	// TODO: Should this be block get request for current sequence?
	// If client is not caught up, won't attempt to get block
	m := NewGetBlocksMessage(headBkSeq, d.Config.BlocksResponseCount)
	if err := d.Pool.Pool.SendMessage(abm.c.Addr, m); err != nil {
		logger.Errorf("Send GetBlocksMessage to %s failed: %v", abm.c.Addr, err)
	}
}

// SendingTxnsMessage send transaction message interface
type SendingTxnsMessage interface {
	GetTxns() []cipher.SHA256
}

// AnnounceTxnsMessage tells a peer that we have these transactions
type AnnounceTxnsMessage struct {
	Txns []cipher.SHA256
	c    *gnet.MessageContext `enc:"-"`
}

// NewAnnounceTxnsMessage creates announce txns message
func NewAnnounceTxnsMessage(txns []cipher.SHA256) *AnnounceTxnsMessage {
	return &AnnounceTxnsMessage{
		Txns: txns,
	}
}

// GetTxns returns txns
func (atm *AnnounceTxnsMessage) GetTxns() []cipher.SHA256 {
	return atm.Txns
}

// Handle handle message
func (atm *AnnounceTxnsMessage) Handle(mc *gnet.MessageContext, daemon interface{}) error {
	atm.c = mc
	return daemon.(*Daemon).recordMessageEvent(atm, mc)
}

// Process process message
func (atm *AnnounceTxnsMessage) Process(d *Daemon) {
	if d.Config.DisableNetworking {
		return
	}

	unknown, err := d.Visor.GetUnconfirmedUnknown(atm.Txns)
	if err != nil {
		logger.WithError(err).Error("AnnounceTxnsMessage Visor.GetUnconfirmedUnknown failed")
		return
	}

	if len(unknown) == 0 {
		return
	}

	m := NewGetTxnsMessage(unknown)
	if err := d.Pool.Pool.SendMessage(atm.c.Addr, m); err != nil {
		logger.Errorf("Send GetTxnsMessage to %s failed: %v", atm.c.Addr, err)
	}
}

// GetTxnsMessage request transactions of given hash
type GetTxnsMessage struct {
	Txns []cipher.SHA256
	c    *gnet.MessageContext `enc:"-"`
}

// NewGetTxnsMessage creates GetTxnsMessage
func NewGetTxnsMessage(txns []cipher.SHA256) *GetTxnsMessage {
	return &GetTxnsMessage{
		Txns: txns,
	}
}

// Handle handle message
func (gtm *GetTxnsMessage) Handle(mc *gnet.MessageContext, daemon interface{}) error {
	gtm.c = mc
	return daemon.(*Daemon).recordMessageEvent(gtm, mc)
}

// Process process message
func (gtm *GetTxnsMessage) Process(d *Daemon) {
	if d.Config.DisableNetworking {
		return
	}

	// Locate all txns from the unconfirmed pool
	known, err := d.Visor.GetUnconfirmedKnown(gtm.Txns)
	if err != nil {
		logger.WithError(err).Error("GetTxnsMessage Visor.GetUnconfirmedKnown failed")
		return
	}
	if len(known) == 0 {
		return
	}

	// Reply to sender with GiveTxnsMessage
	m := NewGiveTxnsMessage(known)
	if err := d.Pool.Pool.SendMessage(gtm.c.Addr, m); err != nil {
		logger.Errorf("Send GiveTxnsMessage to %s failed: %v", gtm.c.Addr, err)
	}
}

// GiveTxnsMessage tells the transaction of given hashes
type GiveTxnsMessage struct {
	Txns coin.Transactions
	c    *gnet.MessageContext `enc:"-"`
}

// NewGiveTxnsMessage creates GiveTxnsMessage
func NewGiveTxnsMessage(txns coin.Transactions) *GiveTxnsMessage {
	return &GiveTxnsMessage{
		Txns: txns,
	}
}

// GetTxns returns transactions hashes
func (gtm *GiveTxnsMessage) GetTxns() []cipher.SHA256 {
	return gtm.Txns.Hashes()
}

// Handle handle message
func (gtm *GiveTxnsMessage) Handle(mc *gnet.MessageContext, daemon interface{}) error {
	gtm.c = mc
	return daemon.(*Daemon).recordMessageEvent(gtm, mc)
}

// Process process message
func (gtm *GiveTxnsMessage) Process(d *Daemon) {
	if d.Config.DisableNetworking {
		return
	}

	hashes := make([]cipher.SHA256, 0, len(gtm.Txns))
	// Update unconfirmed pool with these transactions
	for _, txn := range gtm.Txns {
		// Only announce transactions that are new to us, so that peers can't spam relays
		known, softErr, err := d.Visor.InjectTransaction(txn)
		if err != nil {
			logger.Warningf("Failed to record transaction %s: %v", txn.Hash().Hex(), err)
			continue
		} else if softErr != nil {
			logger.Warningf("Transaction soft violation: %v", err)
			continue
		} else if known {
			logger.Warningf("Duplicate Transaction: %s", txn.Hash().Hex())
			continue
		}

		hashes = append(hashes, txn.Hash())
	}

	// Announce these transactions to peers
	if len(hashes) != 0 {
		logger.Debugf("Announce %d transactions", len(hashes))
		m := NewAnnounceTxnsMessage(hashes)
		d.Pool.Pool.BroadcastMessage(m)
	}
>>>>>>> 8888c4e8
}<|MERGE_RESOLUTION|>--- conflicted
+++ resolved
@@ -400,7 +400,6 @@
 	return nil
 }
 
-<<<<<<< HEAD
 // RejectMessage a RejectMessage is sent to inform peers of
 // a protocol failure. Whenever possible the node should
 // send back data useful for peer recovery, especially
@@ -444,7 +443,8 @@
 // Process Recover from message rejection state
 func (msg *RejectMessage) Process(d *Daemon) {
 	// TODO: Implement
-=======
+}
+
 // GetBlocksMessage sent to request blocks since LastBlock
 type GetBlocksMessage struct {
 	LastBlock       uint64
@@ -781,5 +781,4 @@
 		m := NewAnnounceTxnsMessage(hashes)
 		d.Pool.Pool.BroadcastMessage(m)
 	}
->>>>>>> 8888c4e8
 }