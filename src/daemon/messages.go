--- conflicted
+++ resolved
@@ -6,7 +6,6 @@
 	"fmt"
 	"math/rand"
 	"net"
-	"reflect"
 	"strings"
 	"time"
 
@@ -17,15 +16,6 @@
 	"github.com/skycoin/skycoin/src/daemon/gnet"
 	"github.com/skycoin/skycoin/src/daemon/pex"
 	"github.com/skycoin/skycoin/src/util/iputil"
-)
-
-var (
-	// Every rejection message prefix must start with "RJCT" prefix
-	rejectPrefix = [...]byte{82, 74, 67, 84}
-	// ErrRecvReject disconnect since peer sent RJCT message
-	ErrRecvReject gnet.DisconnectReason = errors.New("Disconnect: Message rejected by peer")
-	// ErrSendReject disconnect since RJCT message was sent to peer
-	ErrSendReject gnet.DisconnectReason = errors.New("Disconnect: Reject message sent to peer")
 )
 
 // Message represent a packet to be serialized over the network by
@@ -67,11 +57,7 @@
 		NewMessageConfig("GETT", GetTxnsMessage{}),
 		NewMessageConfig("GIVT", GiveTxnsMessage{}),
 		NewMessageConfig("ANNT", AnnounceTxnsMessage{}),
-<<<<<<< HEAD
-		NewMessageConfig("RJCT", RejectMessage{}),
-=======
 		NewMessageConfig("DISC", DisconnectMessage{}),
->>>>>>> 3f85a8d9
 	}
 }
 
@@ -248,12 +234,6 @@
 	Port uint16
 	// Protocol version
 	Version int32
-<<<<<<< HEAD
-	c       *gnet.MessageContext `enc:"-"`
-	// We validate the message in Handle() and cache the result for Process()
-	validationError error `enc:"-"` // skip it during encoding
-=======
->>>>>>> 3f85a8d9
 	// Extra is extra bytes added to the struct to accommodate multiple versions of this packet.
 	// Currently it contains the blockchain pubkey but will accept a client that does not provide it.
 	Extra []byte `enc:",omitempty"`
@@ -273,116 +253,12 @@
 // need to control the DisconnectReason sent back to gnet.  We still implement
 // Process(), where we do modifications that are not threadsafe
 func (intro *IntroductionMessage) Handle(mc *gnet.MessageContext, daemon interface{}) error {
-<<<<<<< HEAD
-	d := daemon.(Daemoner)
-
-	err := func() error {
-		// Disconnect if this is a self connection (we have the same mirror value)
-		if intro.Mirror == d.Mirror() {
-			logger.Infof("Remote mirror value %v matches ours", intro.Mirror)
-			if err := d.Disconnect(mc.Addr, ErrDisconnectSelf); err != nil {
-				logger.WithError(err).WithField("addr", mc.Addr).Warning("Disconnect")
-			}
-			return ErrDisconnectSelf
-		}
-
-		// Disconnect if peer version is not within the supported range
-		dc := d.DaemonConfig()
-		if intro.Version < dc.MinProtocolVersion {
-			logger.Infof("%s protocol version %d below minimum supported protocol version %d. Disconnecting.", mc.Addr, intro.Version, dc.MinProtocolVersion)
-			if err := d.Disconnect(mc.Addr, ErrDisconnectVersionNotSupported); err != nil {
-				logger.WithError(err).WithField("addr", mc.Addr).Warning("Disconnect")
-			}
-			return ErrDisconnectVersionNotSupported
-		}
-
-		logger.Infof("%s verified for version %d", mc.Addr, intro.Version)
-
-		// v25 Checks the blockchain pubkey, would accept message with no Pubkey
-		// v26 would check the blockchain pubkey and reject if not matched or not provided
-		if len(intro.Extra) > 0 {
-			var bcPubKey cipher.PubKey
-			if len(intro.Extra) < len(bcPubKey) {
-				logger.Infof("Extra data length does not meet the minimum requirement")
-				if err := d.Disconnect(mc.Addr, ErrDisconnectInvalidExtraData); err != nil {
-					logger.WithError(err).WithField("addr", mc.Addr).Warning("Disconnect")
-				}
-				return ErrDisconnectInvalidExtraData
-			}
-			copy(bcPubKey[:], intro.Extra[:len(bcPubKey)])
-
-			if d.BlockchainPubkey() != bcPubKey {
-				logger.Infof("Blockchain pubkey does not match, local: %s, remote: %s", d.BlockchainPubkey().Hex(), bcPubKey.Hex())
-				if err := d.Disconnect(mc.Addr, ErrDisconnectBlockchainPubkeyNotMatched); err != nil {
-					logger.WithError(err).WithField("addr", mc.Addr).Warning("Disconnect")
-				}
-				return ErrDisconnectBlockchainPubkeyNotMatched
-			}
-		}
-
-		// only solicited connection can be added to exchange peer list, because accepted
-		// connection may not have an incoming port
-		ip, port, err := iputil.SplitAddr(mc.Addr)
-		if err != nil {
-			// This should never happen, but the program should still work if it does
-			logger.Errorf("Invalid Addr() for connection: %s", mc.Addr)
-			if err := d.Disconnect(mc.Addr, ErrDisconnectIncomprehensibleError); err != nil {
-				logger.WithError(err).WithField("addr", mc.Addr).Warning("Disconnect")
-			}
-			return ErrDisconnectIncomprehensibleError
-		}
-
-		// Checks if the introduction message is from outgoing connection.
-		// It's outgoing connection if port == intro.Port, as the incoming
-		// connection's port is a random port, it's different from the port
-		// in introduction message.
-		if port == intro.Port {
-			if err := d.SetHasIncomingPort(mc.Addr); err != nil {
-				logger.Errorf("Failed to set peer has incoming port status, %v", err)
-			}
-		} else {
-			if err := d.AddPeer(fmt.Sprintf("%s:%d", ip, intro.Port)); err != nil {
-				logger.Errorf("Failed to add peer: %v", err)
-			}
-		}
-
-		// Disconnect if connected twice to the same peer (judging by ip:mirror)
-		knownPort, exists := d.GetMirrorPort(mc.Addr, intro.Mirror)
-		if exists {
-			logger.Infof("%s is already connected on port %d", mc.Addr, knownPort)
-			if err := d.Disconnect(mc.Addr, ErrDisconnectConnectedTwice); err != nil {
-				logger.WithError(err).WithField("addr", mc.Addr).Warning("Disconnect")
-			}
-			return ErrDisconnectConnectedTwice
-		}
-		return nil
-	}()
-
-	intro.validationError = err
-=======
->>>>>>> 3f85a8d9
 	intro.c = mc
 	return daemon.(Daemoner).RecordMessageEvent(intro, mc)
 }
 
 // Process an event queued by Handle()
 func (intro *IntroductionMessage) Process(d Daemoner) {
-<<<<<<< HEAD
-	d.RemoveFromExpectingIntroductions(intro.c.Addr)
-	if intro.validationError != nil {
-		if intro.validationError == pex.ErrPeerlistFull {
-			peers := d.RandomExchangeable(d.PexConfig().ReplyCount)
-			givpMsg := NewGivePeersMessage(peers)
-			if err := d.SendMessage(intro.c.Addr, givpMsg); err != nil {
-				logger.WithError(err).WithField("addr", intro.c.Addr).Error("Send GivePeersMessage failed")
-			}
-			rjctMsg := NewRejectMessage(intro, pex.ErrPeerlistFull, "")
-			if err := d.SendMessage(intro.c.Addr, rjctMsg); err != nil {
-				logger.Errorf("Send RejectMessage to %s failed: %v", intro.c.Addr, err)
-			}
-		}
-
-=======
 	addr := intro.c.Addr
 
 	d.RemoveFromExpectingIntroductions(addr)
@@ -393,7 +269,6 @@
 		if err := d.Disconnect(addr, err); err != nil {
 			logger.WithField("addr", addr).WithError(err).Warning("Disconnect")
 		}
->>>>>>> 3f85a8d9
 		return
 	}
 
@@ -525,74 +400,6 @@
 	return nil
 }
 
-<<<<<<< HEAD
-// DisconnectPeerMessage sent to peer immediately before disconnection
-type DisconnectPeerMessage interface {
-	// PeerAddress to disconnect
-	PeerAddress() string
-	// ErrorReason leading to disconnection
-	ErrorReason() gnet.DisconnectReason
-}
-
-// RejectMessage sent to inform peers of a protocol failure.
-// Whenever possible the node should send back prior to this
-// other message including data useful for peer recovery, especially
-// before disconnecting it
-//
-// Must never Reject a Reject message (infinite loop)
-type RejectMessage struct {
-	// Prefix of the (previous) message that's been rejected
-	TargetPrefix gnet.MessagePrefix
-	// Error code
-	ErrorCode uint32
-	// Reason message. Included only in very particular cases
-	Reason string
-	// Reserved for future use
-	Reserved []byte
-	c        *gnet.MessageContext `enc:"-"`
-}
-
-// NewRejectMessage creates message sent to reject previously received message
-func NewRejectMessage(msg gnet.Message, err error, reason string) *RejectMessage {
-	t := reflect.Indirect(reflect.ValueOf(msg)).Type()
-	prefix, exists := gnet.MessageIDMap[t]
-	if !exists {
-		logger.Panicf("Rejecting unknown message type %s", t)
-	}
-	// Infinite loop. Never reject RJCT message
-	if reflect.DeepEqual(prefix[:], rejectPrefix[:]) {
-		logger.WithField("gnetmsg", prefix).Panicf("Message type %s may not be rejected", t)
-	}
-
-	return &RejectMessage{
-		TargetPrefix: prefix,
-		ErrorCode:    GetErrorCode(err),
-		Reason:       reason,
-		Reserved:     nil,
-	}
-}
-
-// PeerAddress extracted from message context
-func (rpm *RejectMessage) PeerAddress() string {
-	return rpm.c.Addr
-}
-
-// ErrorReason disconnect peer after sending RejectMessage
-func (rpm *RejectMessage) ErrorReason() gnet.DisconnectReason {
-	return ErrSendReject
-}
-
-// Handle an event queued by Handle()
-func (rpm *RejectMessage) Handle(mc *gnet.MessageContext, daemon interface{}) error {
-	rpm.c = mc
-	return daemon.(Daemoner).RecordMessageEvent(rpm, mc)
-}
-
-// Process Recover from message rejection state
-func (rpm *RejectMessage) Process(d Daemoner) {
-	if err := d.Disconnect(rpm.c.Addr, ErrRecvReject); err != nil {
-		logger.WithError(err).WithField("addr", rpm.c.Addr).Warning("Failed to disconnect peer")
-=======
 // DisconnectMessage sent to a peer before disconnecting, indicating the reason for disconnect
 type DisconnectMessage struct {
 	c      *gnet.MessageContext  `enc:"-"`
@@ -629,7 +436,6 @@
 	}).Infof("DisconnectMessage received")
 	if err := d.DisconnectNow(dm.c.Addr, ErrDisconnectReceivedDisconnect); err != nil {
 		logger.WithError(err).WithField("addr", dm.c.Addr).Warning("DisconnectNow")
->>>>>>> 3f85a8d9
 	}
 }
 
