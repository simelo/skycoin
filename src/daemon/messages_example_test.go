package daemon

import (
	"bufio"
	"fmt"
	"io"
	"os"
	"reflect"
	"strconv"
	"strings"

	"github.com/skycoin/skycoin/src/cipher"
	"github.com/skycoin/skycoin/src/cipher/encoder"
	"github.com/skycoin/skycoin/src/coin"
	"github.com/skycoin/skycoin/src/daemon/gnet"
	"github.com/skycoin/skycoin/src/daemon/pex"
)

const (
	// seed = "x"
	// skhex = "2a2b56833e4fd6e30f4a653e62f4eb7761d7d383baa52496df08c237a2dfff98"
	// pkhex = "0268bc0885c2b9dc58199403bc5ac529e2962b326188cd09caabeb9d5e61f26c39"
	//
	// buffer => 0x00, 0x01, ... 0xff
	sig1hex = "03213fdd6ddf860e4053e1a97e4276d63454f5195a8321357004d52cdbbfd3886fc7ad3f3f63b65d4a879ce3086daeb3e54a93d3c2f96a5061f9bc493683ca8e01"
	// buffer => 0x01, 0x01, ... 0xff
	sig2hex = "aeabca1decb2ab5ba8af93c6f033de6cbf1d50314df275f940778bc720433cbc2194aacfa243cc2a21f85f2fff71d3166d1875e1981a0da5a23d289681fc1fa300"
	// buffer => 0x02, 0x01, ... 0xff
	sig3hex = "6765278afc9f3e0ffb95cbb3f01872e92ed1d51e7a83d16d499e9597e24fa6f308d885c831c46b699ad67b2fdd2f762fd65f4fbcf66f981d76a9adfe420d161401"
	// buffer => 0x03, 0x01, ... 0xff
	sig4hex = "5edb9bbd4a7820f45391f08e7572c91fb61be7106ddb5346ac00596c8992cfa23aac06469aec55337102418ceb11529b3b30578402e58c2ff66dcd8bbf3521e901"
)

func setupMsgEncoding() {
	gnet.EraseMessages()
	var messagesConfig = NewMessagesConfig()
	messagesConfig.Register()
}

/**************************************
 *
 * Test helpers
 *
 *************************************/

// Annotation : Denotes a chunk of data to be dumped
type Annotation struct {
	Name string
	Size int
}

// IAnnotationsIterator : Interface to implement by types to use HexDumpFromIterator
type IAnnotationsIterator interface {
	Next() (Annotation, bool)
}

func writeHexdumpMember(offset int, size int, writer io.Writer, buffer []byte, name string) error {
	var hexBuff = make([]string, size)
	var j = 0
	if offset+size > len(buffer) {
		panic(encoder.ErrBufferUnderflow)
	}
	for i := offset; i < offset+size; i++ {
		hexBuff[j] = strconv.FormatInt(int64(buffer[i]), 16)
		j++
	}
	for i := 0; i < len(hexBuff); i++ {
		if len(hexBuff[i]) == 1 {
			hexBuff[i] = "0" + hexBuff[i]
		}
	}

	var sliceContents = getSliceContentsString(hexBuff, offset)
	var serialized = encoder.Serialize(sliceContents + " " + name + "\n")

	f := bufio.NewWriter(writer)
	defer f.Flush()
	_, err := f.Write(serialized[4:])
	return err
}

func getSliceContentsString(sl []string, offset int) string {
	var res = ""
	var counter = 0
	var currentOff = offset
	if offset != -1 {
		var hex = strconv.FormatInt(int64(offset), 16)
		var l = len(hex)
		for i := 0; i < 4-l; i++ {
			hex = "0" + hex
		}
		hex = "0x" + hex
		res += hex + " | "
	}
	for i := 0; i < len(sl); i++ {
		counter++
		res += sl[i] + " "
		if counter == 16 {
			if i != len(sl)-1 {
				res = strings.TrimRight(res, " ")
				res += "\n"
				currentOff += 16
				if offset != -1 {
					//res += "         " //9 spaces
					var hex = strconv.FormatInt(int64(currentOff), 16)
					var l = len(hex)
					for i := 0; i < 4-l; i++ {
						hex = "0" + hex
					}
					hex = "0x" + hex
					res += hex + " | "
				}
				counter = 0
			} else {
				res += "..."
				return res
			}
		}
	}
	for i := 0; i < (16 - counter); i++ {
		res += "..."
	}
	res += "..."
	return res
}

func printFinalHex(i int, writer io.Writer) error {
	var finalHex = strconv.FormatInt(int64(i), 16)
	var l = len(finalHex)
	for i := 0; i < 4-l; i++ {
		finalHex = "0" + finalHex
	}
	finalHex = "0x" + finalHex
	finalHex = finalHex + " | "

	var serialized = encoder.Serialize(finalHex)

	f := bufio.NewWriter(writer)
	defer f.Flush()

	_, err := f.Write(serialized[4:])
	return err
}

// NewFromIterator : Returns hexdump of buffer according to annotationsIterator, via writer
func NewFromIterator(buffer []byte, annotationsIterator IAnnotationsIterator, writer io.Writer) error {
	var currentOffset = 0

	var current, valid = annotationsIterator.Next()

	for {
		if !valid {
			break
		}
		if err := writeHexdumpMember(currentOffset, current.Size, writer, buffer, current.Name); err != nil {
			return err
		}
		currentOffset += current.Size
		current, valid = annotationsIterator.Next()
	}

	return printFinalHex(currentOffset, writer)
}

// MessagesAnnotationsIterator : Implementation of IAnnotationsIterator for type gnet.Message
type MessagesAnnotationsIterator struct {
	Message      gnet.Message
	LengthCalled bool
	PrefixCalled bool
	CurrentField int
	MaxField     int
	CurrentIndex int
}

// NewMessagesAnnotationsIterator : Initializes struct MessagesAnnotationsIterator
func NewMessagesAnnotationsIterator(message gnet.Message) MessagesAnnotationsIterator {
	var mai = MessagesAnnotationsIterator{}
	mai.Message = message
	mai.LengthCalled = false
	mai.PrefixCalled = false
	mai.CurrentField = 0
	mai.CurrentIndex = -1

	mai.MaxField = reflect.Indirect(reflect.ValueOf(mai.Message)).NumField()

	return mai
}

// Next : Yields next element of MessagesAnnotationsIterator
func (mai *MessagesAnnotationsIterator) Next() (Annotation, bool) {
	if !mai.LengthCalled {
		mai.LengthCalled = true
		return Annotation{Size: 4, Name: "Length"}, true
	}
	if !mai.PrefixCalled {
		mai.PrefixCalled = true
		return Annotation{Size: 4, Name: "Prefix"}, true

	}
	if mai.CurrentField >= mai.MaxField {
		return Annotation{}, false
	}

	var i = mai.CurrentField
	var j = mai.CurrentIndex

	var v = reflect.Indirect(reflect.ValueOf(mai.Message))
	t := v.Type()
	vF := v.Field(i)
	f := t.Field(i)
	for f.PkgPath != "" && i < mai.MaxField {
		i++
		mai.CurrentField++
		mai.CurrentIndex = -1
		j = -1
		if i < mai.MaxField {
			f = t.Field(i)
			if f.Type.Kind() == reflect.Slice {
				if _, omitempty := encoder.ParseTag(f.Tag.Get("enc")); omitempty {
					if i == mai.MaxField-1 {
						vF = v.Field(i)
						if vF.Len() == 0 {
							// Last field is empty slice. Nothing further tokens
							return Annotation{}, false
						}
					} else {
						panic(encoder.ErrInvalidOmitEmpty)
					}
				}
			}
		} else {
			return Annotation{}, false
		}
	}
	if f.Tag.Get("enc") != "-" {
		if vF.CanSet() || f.Name != "_" {
			if v.Field(i).Kind() == reflect.Slice {
				if mai.CurrentIndex == -1 {
					mai.CurrentIndex = 0
					return Annotation{Size: 4, Name: f.Name + " length"}, true
				}
				sliceLen := v.Field(i).Len()
				mai.CurrentIndex++
				if mai.CurrentIndex < sliceLen {
					// Emit annotation for slice item
					return Annotation{Size: len(encoder.Serialize(v.Field(i).Slice(j, j+1).Interface())[4:]), Name: f.Name + "[" + strconv.Itoa(j) + "]"}, true
				}
				// No more annotation tokens for current slice field
				mai.CurrentIndex = -1
				mai.CurrentField++
				if sliceLen > 0 {
					// Emit annotation for last item
					return Annotation{Size: len(encoder.Serialize(v.Field(i).Slice(j, j+1).Interface())[4:]), Name: f.Name + "[" + strconv.Itoa(j) + "]"}, true
				}
				// Zero length slice. Start over
				return mai.Next()
			}

			mai.CurrentField++
			return Annotation{Size: len(encoder.Serialize(v.Field(i).Interface())), Name: f.Name}, true

		}
	}

	return Annotation{}, false
}

/**************************************
 *
 * Test cases
 *
 *************************************/

var hashes = []cipher.SHA256{
	// buffer => 0x00, 0x01, ... 0xff
	GetSHAFromHex("40aff2e9d2d8922e47afd4648e6967497158785fbd1da870e7110266bf944880"),
	// buffer => 0x01, 0x01, ... 0xff
	GetSHAFromHex("7bb462c3bd371dd81c06ad1d2b635971cb56eb22233dfc9febe83e44c840b8d7"),
	// buffer => 0x02, 0x01, ... 0xff
	GetSHAFromHex("e75ac801c13f3da9c7a124ca313be2a373f64ad97c58a1b6febc0e0ca5c5c873"),
	// buffer => 0x03, 0x01, ... 0xff
	GetSHAFromHex("f4457de9f5a5942e076a7f2b28e1842ab61f1bfc39e4ca557536600fd64209f6"),
	// buffer => 0x04, 0x01, ... 0xff
	GetSHAFromHex("c4220982f988b625d0afc12c7ffd06a7fe89bbe6602c1f20d908913fe9381047"),
	// buffer => 0x05, 0x01, ... 0xff
	GetSHAFromHex("3862f193a1564e5e260f827da8e169cad811d81d6a7c4ffd661c00b199941781"),
	// buffer => 0x06, 0x01, ... 0xff
	GetSHAFromHex("05640e4480739e879757b0a2d1bd59dea7dfccfef3df75a1830a502001106721"),
	// buffer => 0x07, 0x01, ... 0xff
	GetSHAFromHex("8a5dbfbb7e6466495e30781c1540b5e398e0844f60c91ec6789d4bbb367e33a6"),
	// buffer => 0x08, 0x01, ... 0xff
	GetSHAFromHex("1c1d7dbfd7ba2bb1aa9b56edae26ea565cbf72f98cc6a62c729723cbc0750d3b"),
	// buffer => 0x09, 0x01, ... 0xff
	GetSHAFromHex("66dd3fc45be9b4fbb1fbed2be5de4e8a479f6638adfe4675b8544ae84eca3f75"),
}

func initSecKey(secKeyHex string) cipher.SecKey {
	sk, err := cipher.SecKeyFromHex(secKeyHex)
	if err != nil {
		sk = cipher.SecKey{}
	}
	return sk
}

func initAddress(sk cipher.SecKey) cipher.Address {
	addr, err := cipher.AddressFromSecKey(sk)
	if err != nil {
		addr = cipher.Address{}
	}
	return addr
}

var (
	// seed = 'w'
	secKey1 = initSecKey("2c08fb99b0ba9b8c32072ae52719f25c064735d03618354656fdb31a88150f7f")
	// seed = 'x'
	secKey2 = initSecKey("7a0f56ee1c49ef669235065f0b1d7a03c252b7f7bdcf39704c7cc1feff41cf53")
	// seed = 'y'
	secKey3 = initSecKey("def165004ebc06530105cc82496816ef754933d6668db5780c16c00c853a7991")
	// seed = 'z'
	secKey4 = initSecKey("061035ba600bcc4442389011d310ffcb19177626eaf582b344804d395805b5e1")
)

var addresses = []cipher.Address{
	initAddress(secKey1),
	initAddress(secKey2),
	initAddress(secKey3),
	initAddress(secKey4),
}

func GetSHAFromHex(hex string) cipher.SHA256 {
	var sha, _ = cipher.SHA256FromHex(hex)
	return sha
}

type EmptySliceStruct struct {
	A uint8
	e int16
	B string
	C int32
	D []byte
	f rune
}

func (m *EmptySliceStruct) Handle(mc *gnet.MessageContext, daemon interface{}) error {
	// Do nothing
	return nil
}

func ExampleEmptySliceStruct() {
	defer gnet.EraseMessages()
	setupMsgEncoding()
	gnet.RegisterMessage(gnet.MessagePrefixFromString("TEST"), EmptySliceStruct{})
	gnet.VerifyMessages()
	var message = EmptySliceStruct{
		0x01,
		0x2345,
		"",
		0x6789ABCD,
		nil,
		'a',
	}
	var mai = NewMessagesAnnotationsIterator(&message)
	w := bufio.NewWriter(os.Stdout)
	err := NewFromIterator(gnet.EncodeMessage(&message), &mai, w)
	if err != nil {
		fmt.Println(err)
	}
	// Output:
	// 0x0000 | 11 00 00 00 ....................................... Length
	// 0x0004 | 54 45 53 54 ....................................... Prefix
	// 0x0008 | 01 ................................................ A
	// 0x0009 | 00 00 00 00 ....................................... B
	// 0x000d | cd ab 89 67 ....................................... C
	// 0x0011 | 00 00 00 00 ....................................... D length
	// 0x0015 |
}

type OmitEmptySliceTestStruct struct {
	A uint8
	B []byte
	c rune
	D []byte `enc:",omitempty"`
}

func (m *OmitEmptySliceTestStruct) Handle(mc *gnet.MessageContext, daemon interface{}) error {
	// Do nothing
	return nil
}

func ExampleOmitEmptySliceTestStruct() {
	defer gnet.EraseMessages()
	setupMsgEncoding()
	gnet.RegisterMessage(gnet.MessagePrefixFromString("TEST"), OmitEmptySliceTestStruct{})
	gnet.VerifyMessages()
	var message = OmitEmptySliceTestStruct{
		0x01,
		nil,
		'a',
		nil,
	}
	var mai = NewMessagesAnnotationsIterator(&message)
	w := bufio.NewWriter(os.Stdout)
	err := NewFromIterator(gnet.EncodeMessage(&message), &mai, w)
	if err != nil {
		fmt.Println(err)
	}
	// Output:
	// 0x0000 | 09 00 00 00 ....................................... Length
	// 0x0004 | 54 45 53 54 ....................................... Prefix
	// 0x0008 | 01 ................................................ A
	// 0x0009 | 00 00 00 00 ....................................... B length
	// 0x000d |
}

func ExampleIntroductionMessage() {
	defer gnet.EraseMessages()
	setupMsgEncoding()

	pk := cipher.MustPubKeyFromHex("0328c576d3f420e7682058a981173a4b374c7cc5ff55bf394d3cf57059bbe6456a")

	var message = NewIntroductionMessage(1234, 5, 7890, pk)
	fmt.Println("IntroductionMessage:")
	var mai = NewMessagesAnnotationsIterator(message)
	w := bufio.NewWriter(os.Stdout)
	err := NewFromIterator(gnet.EncodeMessage(message), &mai, w)
	if err != nil {
		fmt.Println(err)
	}
	// Output:
	// IntroductionMessage:
	// 0x0000 | 33 00 00 00 ....................................... Length
	// 0x0004 | 49 4e 54 52 ....................................... Prefix
	// 0x0008 | d2 04 00 00 ....................................... Mirror
	// 0x000c | d2 1e ............................................. Port
	// 0x000e | 05 00 00 00 ....................................... Version
	// 0x0012 | 21 00 00 00 ....................................... Extra length
	// 0x0016 | 03 ................................................ Extra[0]
	// 0x0017 | 28 ................................................ Extra[1]
	// 0x0018 | c5 ................................................ Extra[2]
	// 0x0019 | 76 ................................................ Extra[3]
	// 0x001a | d3 ................................................ Extra[4]
	// 0x001b | f4 ................................................ Extra[5]
	// 0x001c | 20 ................................................ Extra[6]
	// 0x001d | e7 ................................................ Extra[7]
	// 0x001e | 68 ................................................ Extra[8]
	// 0x001f | 20 ................................................ Extra[9]
	// 0x0020 | 58 ................................................ Extra[10]
	// 0x0021 | a9 ................................................ Extra[11]
	// 0x0022 | 81 ................................................ Extra[12]
	// 0x0023 | 17 ................................................ Extra[13]
	// 0x0024 | 3a ................................................ Extra[14]
	// 0x0025 | 4b ................................................ Extra[15]
	// 0x0026 | 37 ................................................ Extra[16]
	// 0x0027 | 4c ................................................ Extra[17]
	// 0x0028 | 7c ................................................ Extra[18]
	// 0x0029 | c5 ................................................ Extra[19]
	// 0x002a | ff ................................................ Extra[20]
	// 0x002b | 55 ................................................ Extra[21]
	// 0x002c | bf ................................................ Extra[22]
	// 0x002d | 39 ................................................ Extra[23]
	// 0x002e | 4d ................................................ Extra[24]
	// 0x002f | 3c ................................................ Extra[25]
	// 0x0030 | f5 ................................................ Extra[26]
	// 0x0031 | 70 ................................................ Extra[27]
	// 0x0032 | 59 ................................................ Extra[28]
	// 0x0033 | bb ................................................ Extra[29]
	// 0x0034 | e6 ................................................ Extra[30]
	// 0x0035 | 45 ................................................ Extra[31]
	// 0x0036 | 6a ................................................ Extra[32]
	// 0x0037 |
}

func ExampleGetPeersMessage() {
	defer gnet.EraseMessages()
	setupMsgEncoding()
	var message = NewGetPeersMessage()
	fmt.Println("GetPeersMessage:")
	var mai = NewMessagesAnnotationsIterator(message)
	w := bufio.NewWriter(os.Stdout)
	err := NewFromIterator(gnet.EncodeMessage(message), &mai, w)
	if err != nil {
		fmt.Println(err)
	}
	// Output:
	// GetPeersMessage:
	// 0x0000 | 04 00 00 00 ....................................... Length
	// 0x0004 | 47 45 54 50 ....................................... Prefix
	// 0x0008 |
}

func ExampleGivePeersMessage() {
	defer gnet.EraseMessages()
	setupMsgEncoding()
	var peers = make([]pex.Peer, 3)
	var peer0 = *pex.NewPeer("118.178.135.93:6000")
	var peer1 = *pex.NewPeer("47.88.33.156:6000")
	var peer2 = *pex.NewPeer("121.41.103.148:6000")
	peers = append(peers, peer0, peer1, peer2)
	var message = NewGivePeersMessage(peers)
	fmt.Println("GivePeersMessage:")
	var mai = NewMessagesAnnotationsIterator(message)
	w := bufio.NewWriter(os.Stdout)
	err := NewFromIterator(gnet.EncodeMessage(message), &mai, w)
	if err != nil {
		fmt.Println(err)
	}
	// Output:
	// GivePeersMessage:
	// 0x0000 | 1a 00 00 00 ....................................... Length
	// 0x0004 | 47 49 56 50 ....................................... Prefix
	// 0x0008 | 03 00 00 00 ....................................... Peers length
	// 0x000c | 5d 87 b2 76 70 17 ................................. Peers[0]
	// 0x0012 | 9c 21 58 2f 70 17 ................................. Peers[1]
	// 0x0018 | 94 67 29 79 70 17 ................................. Peers[2]
	// 0x001e |
}

func ExampleGetBlocksMessage() {
	defer gnet.EraseMessages()
	setupMsgEncoding()
	var message = NewGetBlocksMessage(1234, 5678)
	fmt.Println("GetBlocksMessage:")
	var mai = NewMessagesAnnotationsIterator(message)
	w := bufio.NewWriter(os.Stdout)
	err := NewFromIterator(gnet.EncodeMessage(message), &mai, w)
	if err != nil {
		fmt.Println(err)
	}
	// Output:
	// GetBlocksMessage:
	// 0x0000 | 14 00 00 00 ....................................... Length
	// 0x0004 | 47 45 54 42 ....................................... Prefix
	// 0x0008 | d2 04 00 00 00 00 00 00 ........................... LastBlock
	// 0x0010 | 2e 16 00 00 00 00 00 00 ........................... RequestedBlocks
	// 0x0018 |
}

func ExampleGiveBlocksMessage() {
	defer gnet.EraseMessages()
	setupMsgEncoding()
	var blocks = make([]coin.SignedBlock, 2)
	var body1 = coin.BlockBody{
		Transactions: make([]coin.Transaction, 0),
	}
	var body2 = coin.BlockBody{
		Transactions: make([]coin.Transaction, 0),
	}
	var block1 = coin.Block{
		Body: body1,
		Head: coin.BlockHeader{
			Version:  0x02,
			Time:     100,
			BkSeq:    0,
			Fee:      10,
			PrevHash: hashes[0],
			BodyHash: body1.Hash(),
		}}
	var block2 = coin.Block{
		Body: body2,
		Head: coin.BlockHeader{
			Version:  0x02,
			Time:     100,
			BkSeq:    0,
			Fee:      250,
			PrevHash: hashes[1],
			BodyHash: body1.Hash(),
		}}
	var sig, _ = cipher.SigFromHex(sig1hex)
	var signedBlock = coin.SignedBlock{
		Sig:   sig,
		Block: block1,
	}
	blocks[0] = signedBlock
	sig, _ = cipher.SigFromHex(sig2hex) // nolint: errcheck
	signedBlock = coin.SignedBlock{
		Sig:   sig,
		Block: block2,
	}
	blocks[1] = signedBlock
	var message = NewGiveBlocksMessage(blocks)
	fmt.Println("GiveBlocksMessage:")
	var mai = NewMessagesAnnotationsIterator(message)
	w := bufio.NewWriter(os.Stdout)
	err := NewFromIterator(gnet.EncodeMessage(message), &mai, w)
	if err != nil {
		fmt.Println(err)
	}
	// Output:
	// GiveBlocksMessage:
	// 0x0000 | 8a 01 00 00 ....................................... Length
	// 0x0004 | 47 49 56 42 ....................................... Prefix
	// 0x0008 | 02 00 00 00 ....................................... Blocks length
	// 0x000c | 02 00 00 00 64 00 00 00 00 00 00 00 00 00 00 00
	// 0x001c | 00 00 00 00 0a 00 00 00 00 00 00 00 40 af f2 e9
	// 0x002c | d2 d8 92 2e 47 af d4 64 8e 69 67 49 71 58 78 5f
	// 0x003c | bd 1d a8 70 e7 11 02 66 bf 94 48 80 00 00 00 00
	// 0x004c | 00 00 00 00 00 00 00 00 00 00 00 00 00 00 00 00
	// 0x005c | 00 00 00 00 00 00 00 00 00 00 00 00 00 00 00 00
	// 0x006c | 00 00 00 00 00 00 00 00 00 00 00 00 00 00 00 00
	// 0x007c | 00 00 00 00 00 00 00 00 00 00 00 00 00 00 00 00
	// 0x008c | 03 21 3f dd 6d df 86 0e 40 53 e1 a9 7e 42 76 d6
	// 0x009c | 34 54 f5 19 5a 83 21 35 70 04 d5 2c db bf d3 88
	// 0x00ac | 6f c7 ad 3f 3f 63 b6 5d 4a 87 9c e3 08 6d ae b3
	// 0x00bc | e5 4a 93 d3 c2 f9 6a 50 61 f9 bc 49 36 83 ca 8e
	// 0x00cc | 01 ................................................ Blocks[0]
	// 0x00cd | 02 00 00 00 64 00 00 00 00 00 00 00 00 00 00 00
	// 0x00dd | 00 00 00 00 fa 00 00 00 00 00 00 00 7b b4 62 c3
	// 0x00ed | bd 37 1d d8 1c 06 ad 1d 2b 63 59 71 cb 56 eb 22
	// 0x00fd | 23 3d fc 9f eb e8 3e 44 c8 40 b8 d7 00 00 00 00
	// 0x010d | 00 00 00 00 00 00 00 00 00 00 00 00 00 00 00 00
	// 0x011d | 00 00 00 00 00 00 00 00 00 00 00 00 00 00 00 00
	// 0x012d | 00 00 00 00 00 00 00 00 00 00 00 00 00 00 00 00
	// 0x013d | 00 00 00 00 00 00 00 00 00 00 00 00 00 00 00 00
	// 0x014d | ae ab ca 1d ec b2 ab 5b a8 af 93 c6 f0 33 de 6c
	// 0x015d | bf 1d 50 31 4d f2 75 f9 40 77 8b c7 20 43 3c bc
	// 0x016d | 21 94 aa cf a2 43 cc 2a 21 f8 5f 2f ff 71 d3 16
	// 0x017d | 6d 18 75 e1 98 1a 0d a5 a2 3d 28 96 81 fc 1f a3
	// 0x018d | 00 ................................................ Blocks[1]
	// 0x018e |
}

func ExampleAnnounceBlocksMessage() {
	defer gnet.EraseMessages()
	setupMsgEncoding()
	var message = NewAnnounceBlocksMessage(123456)
	fmt.Println("AnnounceBlocksMessage:")
	var mai = NewMessagesAnnotationsIterator(message)
	w := bufio.NewWriter(os.Stdout)
	err := NewFromIterator(gnet.EncodeMessage(message), &mai, w)
	if err != nil {
		fmt.Println(err)
	}
	// Output:
	// AnnounceBlocksMessage:
	// 0x0000 | 0c 00 00 00 ....................................... Length
	// 0x0004 | 41 4e 4e 42 ....................................... Prefix
	// 0x0008 | 40 e2 01 00 00 00 00 00 ........................... MaxBkSeq
	// 0x0010 |
}

func ExampleGetTxnsMessage() {
	defer gnet.EraseMessages()
	setupMsgEncoding()
	var shas = make([]cipher.SHA256, 0)

	shas = append(shas, hashes[1], hashes[2])
	var message = NewGetTxnsMessage(shas)
	fmt.Println("GetTxnsMessage:")
	var mai = NewMessagesAnnotationsIterator(message)
	w := bufio.NewWriter(os.Stdout)
	err := NewFromIterator(gnet.EncodeMessage(message), &mai, w)
	if err != nil {
		fmt.Println(err)
	}
	// Output:
	// GetTxnsMessage:
	// 0x0000 | 48 00 00 00 ....................................... Length
	// 0x0004 | 47 45 54 54 ....................................... Prefix
	// 0x0008 | 02 00 00 00 ....................................... Transactions length
	// 0x000c | 7b b4 62 c3 bd 37 1d d8 1c 06 ad 1d 2b 63 59 71
	// 0x001c | cb 56 eb 22 23 3d fc 9f eb e8 3e 44 c8 40 b8 d7 ... Transactions[0]
	// 0x002c | e7 5a c8 01 c1 3f 3d a9 c7 a1 24 ca 31 3b e2 a3
	// 0x003c | 73 f6 4a d9 7c 58 a1 b6 fe bc 0e 0c a5 c5 c8 73 ... Transactions[1]
	// 0x004c |
}

func ExampleGiveTxnsMessage() {
	defer gnet.EraseMessages()
	setupMsgEncoding()
	var transactions coin.Transactions = make([]coin.Transaction, 0)
	var transactionOutputs0 = make([]coin.TransactionOutput, 0)
	var transactionOutputs1 = make([]coin.TransactionOutput, 0)
	var txOutput0 = coin.TransactionOutput{
		Address: addresses[0],
		Coins:   12,
		Hours:   34,
	}
	var txOutput1 = coin.TransactionOutput{
		Address: addresses[1],
		Coins:   56,
		Hours:   78,
	}
	var txOutput2 = coin.TransactionOutput{
		Address: addresses[3],
		Coins:   9,
		Hours:   12,
	}
	var txOutput3 = coin.TransactionOutput{
		Address: addresses[2],
		Coins:   34,
		Hours:   56,
	}
	transactionOutputs0 = append(transactionOutputs0, txOutput0, txOutput1)
	transactionOutputs1 = append(transactionOutputs1, txOutput2, txOutput3)

	var sig0, sig1, sig2, sig3 cipher.Sig
	sig0, _ = cipher.SigFromHex(sig1hex) // nolint: errcheck
	sig1, _ = cipher.SigFromHex(sig2hex) // nolint: errcheck
	sig2, _ = cipher.SigFromHex(sig3hex) // nolint: errcheck
	sig3, _ = cipher.SigFromHex(sig4hex) // nolint: errcheck
	var transaction0 = coin.Transaction{
		Type:      123,
		In:        []cipher.SHA256{hashes[3], hashes[4]},
		InnerHash: hashes[5],
		Length:    5000,
		Out:       transactionOutputs0,
		Sigs:      []cipher.Sig{sig0, sig1},
	}
	var transaction1 = coin.Transaction{
		Type:      123,
		In:        []cipher.SHA256{hashes[5], hashes[6]},
		InnerHash: hashes[6],
		Length:    5000,
		Out:       transactionOutputs1,
		Sigs:      []cipher.Sig{sig2, sig3},
	}
	transactions = append(transactions, transaction0, transaction1)
	var message = NewGiveTxnsMessage(transactions)
	fmt.Println("GiveTxnsMessage:")
	var mai = NewMessagesAnnotationsIterator(message)
	w := bufio.NewWriter(os.Stdout)
	err := NewFromIterator(gnet.EncodeMessage(message), &mai, w)
	if err != nil {
		fmt.Println(err)
	}
	// Output:
	// GiveTxnsMessage:
	// 0x0000 | 82 02 00 00 ....................................... Length
	// 0x0004 | 47 49 56 54 ....................................... Prefix
	// 0x0008 | 02 00 00 00 ....................................... Transactions length
	// 0x000c | 88 13 00 00 7b 38 62 f1 93 a1 56 4e 5e 26 0f 82
	// 0x001c | 7d a8 e1 69 ca d8 11 d8 1d 6a 7c 4f fd 66 1c 00
	// 0x002c | b1 99 94 17 81 02 00 00 00 03 21 3f dd 6d df 86
	// 0x003c | 0e 40 53 e1 a9 7e 42 76 d6 34 54 f5 19 5a 83 21
	// 0x004c | 35 70 04 d5 2c db bf d3 88 6f c7 ad 3f 3f 63 b6
	// 0x005c | 5d 4a 87 9c e3 08 6d ae b3 e5 4a 93 d3 c2 f9 6a
	// 0x006c | 50 61 f9 bc 49 36 83 ca 8e 01 ae ab ca 1d ec b2
	// 0x007c | ab 5b a8 af 93 c6 f0 33 de 6c bf 1d 50 31 4d f2
	// 0x008c | 75 f9 40 77 8b c7 20 43 3c bc 21 94 aa cf a2 43
	// 0x009c | cc 2a 21 f8 5f 2f ff 71 d3 16 6d 18 75 e1 98 1a
	// 0x00ac | 0d a5 a2 3d 28 96 81 fc 1f a3 00 02 00 00 00 f4
	// 0x00bc | 45 7d e9 f5 a5 94 2e 07 6a 7f 2b 28 e1 84 2a b6
	// 0x00cc | 1f 1b fc 39 e4 ca 55 75 36 60 0f d6 42 09 f6 c4
	// 0x00dc | 22 09 82 f9 88 b6 25 d0 af c1 2c 7f fd 06 a7 fe
	// 0x00ec | 89 bb e6 60 2c 1f 20 d9 08 91 3f e9 38 10 47 02
	// 0x00fc | 00 00 00 00 ad dc d4 a7 19 6a 8c a8 6b 9b 3d 74
	// 0x010c | 16 95 f3 69 ef 1b 3d ba 0c 00 00 00 00 00 00 00
	// 0x011c | 22 00 00 00 00 00 00 00 00 31 7c 95 cb 68 79 ac
	// 0x012c | 7e e5 3a f9 98 c0 b6 70 37 6c 7c 51 38 38 00 00
	// 0x013c | 00 00 00 00 00 4e 00 00 00 00 00 00 00 ............ Transactions[0]
	// 0x0149 | 88 13 00 00 7b 05 64 0e 44 80 73 9e 87 97 57 b0
	// 0x0159 | a2 d1 bd 59 de a7 df cc fe f3 df 75 a1 83 0a 50
	// 0x0169 | 20 01 10 67 21 02 00 00 00 67 65 27 8a fc 9f 3e
	// 0x0179 | 0f fb 95 cb b3 f0 18 72 e9 2e d1 d5 1e 7a 83 d1
	// 0x0189 | 6d 49 9e 95 97 e2 4f a6 f3 08 d8 85 c8 31 c4 6b
	// 0x0199 | 69 9a d6 7b 2f dd 2f 76 2f d6 5f 4f bc f6 6f 98
	// 0x01a9 | 1d 76 a9 ad fe 42 0d 16 14 01 5e db 9b bd 4a 78
	// 0x01b9 | 20 f4 53 91 f0 8e 75 72 c9 1f b6 1b e7 10 6d db
	// 0x01c9 | 53 46 ac 00 59 6c 89 92 cf a2 3a ac 06 46 9a ec
	// 0x01d9 | 55 33 71 02 41 8c eb 11 52 9b 3b 30 57 84 02 e5
	// 0x01e9 | 8c 2f f6 6d cd 8b bf 35 21 e9 01 02 00 00 00 38
	// 0x01f9 | 62 f1 93 a1 56 4e 5e 26 0f 82 7d a8 e1 69 ca d8
	// 0x0209 | 11 d8 1d 6a 7c 4f fd 66 1c 00 b1 99 94 17 81 05
	// 0x0219 | 64 0e 44 80 73 9e 87 97 57 b0 a2 d1 bd 59 de a7
	// 0x0229 | df cc fe f3 df 75 a1 83 0a 50 20 01 10 67 21 02
	// 0x0239 | 00 00 00 00 89 e6 17 1b d0 e4 8b fc 31 68 a5 f0
	// 0x0249 | 3c 5e 16 10 8a ed e7 6f 09 00 00 00 00 00 00 00
	// 0x0259 | 0c 00 00 00 00 00 00 00 00 76 60 d2 e5 38 f9 69
	// 0x0269 | 46 5f 22 a2 bb ae 9b a8 4e c5 f3 77 a1 22 00 00
	// 0x0279 | 00 00 00 00 00 38 00 00 00 00 00 00 00 ............ Transactions[1]
	// 0x0286 |
}

func ExampleAnnounceTxnsMessage() {
	defer gnet.EraseMessages()
	setupMsgEncoding()
	var message = NewAnnounceTxnsMessage([]cipher.SHA256{hashes[7], hashes[8]})
	fmt.Println("AnnounceTxnsMessage:")
	var mai = NewMessagesAnnotationsIterator(message)
	w := bufio.NewWriter(os.Stdout)
	err := NewFromIterator(gnet.EncodeMessage(message), &mai, w)
	if err != nil {
		fmt.Println(err)
	}
	// Output:
	// AnnounceTxnsMessage:
	// 0x0000 | 48 00 00 00 ....................................... Length
	// 0x0004 | 41 4e 4e 54 ....................................... Prefix
	// 0x0008 | 02 00 00 00 ....................................... Transactions length
	// 0x000c | 8a 5d bf bb 7e 64 66 49 5e 30 78 1c 15 40 b5 e3
	// 0x001c | 98 e0 84 4f 60 c9 1e c6 78 9d 4b bb 36 7e 33 a6 ... Transactions[0]
	// 0x002c | 1c 1d 7d bf d7 ba 2b b1 aa 9b 56 ed ae 26 ea 56
	// 0x003c | 5c bf 72 f9 8c c6 a6 2c 72 97 23 cb c0 75 0d 3b ... Transactions[1]
	// 0x004c |
}

<<<<<<< HEAD
func ExampleRejectMessage() {
	defer gnet.EraseMessages()
	setupMsgEncoding()

	rejectedMessage := NewIntroductionMessage(0x0123456, 0x789ABCD, 6000, cipher.PubKey{})
	message := NewRejectMessage(rejectedMessage, gnet.ErrDisconnectWriteFailed, "ExampleRejectWithPeersMessage")
	fmt.Println("RejectMessage:")
=======
func ExampleDisconnectMessage() {
	defer gnet.EraseMessages()
	setupMsgEncoding()

	message := NewDisconnectMessage(ErrDisconnectIdle)
	fmt.Println("DisconnectMessage:")
>>>>>>> 3f85a8d9
	var mai = NewMessagesAnnotationsIterator(message)
	w := bufio.NewWriter(os.Stdout)
	err := NewFromIterator(gnet.EncodeMessage(message), &mai, w)
	if err != nil {
		fmt.Println(err)
	}
<<<<<<< HEAD
	// Output:
	// RejectMessage:
=======
	// DisconnectMessage:
>>>>>>> 3f85a8d9
	// 0x0000 | 31 00 00 00 ....................................... Length
	// 0x0004 | 52 4a 43 54 ....................................... Prefix
	// 0x0008 | 49 4e 54 52 ....................................... TargetPrefix
	// 0x000c | 13 00 00 00 ....................................... ErrorCode
	// 0x0010 | 1d 00 00 00 45 78 61 6d 70 6c 65 52 65 6a 65 63
	// 0x0020 | 74 57 69 74 68 50 65 65 72 73 4d 65 73 73 61 67
	// 0x0030 | 65 ................................................ Reason
	// 0x0031 | 00 00 00 00 ....................................... Reserved length
	// 0x0035 |

}<|MERGE_RESOLUTION|>--- conflicted
+++ resolved
@@ -795,34 +795,19 @@
 	// 0x004c |
 }
 
-<<<<<<< HEAD
-func ExampleRejectMessage() {
-	defer gnet.EraseMessages()
-	setupMsgEncoding()
-
-	rejectedMessage := NewIntroductionMessage(0x0123456, 0x789ABCD, 6000, cipher.PubKey{})
-	message := NewRejectMessage(rejectedMessage, gnet.ErrDisconnectWriteFailed, "ExampleRejectWithPeersMessage")
-	fmt.Println("RejectMessage:")
-=======
 func ExampleDisconnectMessage() {
 	defer gnet.EraseMessages()
 	setupMsgEncoding()
 
 	message := NewDisconnectMessage(ErrDisconnectIdle)
 	fmt.Println("DisconnectMessage:")
->>>>>>> 3f85a8d9
-	var mai = NewMessagesAnnotationsIterator(message)
-	w := bufio.NewWriter(os.Stdout)
-	err := NewFromIterator(gnet.EncodeMessage(message), &mai, w)
-	if err != nil {
-		fmt.Println(err)
-	}
-<<<<<<< HEAD
-	// Output:
-	// RejectMessage:
-=======
+	var mai = NewMessagesAnnotationsIterator(message)
+	w := bufio.NewWriter(os.Stdout)
+	err := NewFromIterator(gnet.EncodeMessage(message), &mai, w)
+	if err != nil {
+		fmt.Println(err)
+	}
 	// DisconnectMessage:
->>>>>>> 3f85a8d9
 	// 0x0000 | 31 00 00 00 ....................................... Length
 	// 0x0004 | 52 4a 43 54 ....................................... Prefix
 	// 0x0008 | 49 4e 54 52 ....................................... TargetPrefix
