--- conflicted
+++ resolved
@@ -62,16 +62,9 @@
 				},
 			},
 			intro: &IntroductionMessage{
-<<<<<<< HEAD
-				Mirror:          10001,
-				Port:            6000,
-				Version:         1,
-				validationError: nil,
-=======
-				Mirror:  10001,
-				Port:    6000,
-				Version: 1,
->>>>>>> 3f85a8d9
+				Mirror:  10001,
+				Port:    6000,
+				Version: 1,
 			},
 			err: nil,
 		},
@@ -87,18 +80,10 @@
 				pubkey: pubkey,
 			},
 			intro: &IntroductionMessage{
-<<<<<<< HEAD
-				Mirror:          10001,
-				Port:            6000,
-				Version:         1,
-				validationError: nil,
-				Extra:           pubkey[:],
-=======
 				Mirror:  10001,
 				Port:    6000,
 				Version: 1,
 				Extra:   pubkey[:],
->>>>>>> 3f85a8d9
 			},
 			err: nil,
 		},
@@ -114,18 +99,10 @@
 				pubkey: pubkey,
 			},
 			intro: &IntroductionMessage{
-<<<<<<< HEAD
-				Mirror:          10001,
-				Port:            6000,
-				Version:         1,
-				validationError: nil,
-				Extra:           pubkey[:],
-=======
 				Mirror:  10001,
 				Port:    6000,
 				Version: 1,
 				Extra:   pubkey[:],
->>>>>>> 3f85a8d9
 			},
 			err: nil,
 		},
@@ -141,18 +118,10 @@
 				pubkey: pubkey,
 			},
 			intro: &IntroductionMessage{
-<<<<<<< HEAD
-				Mirror:          10001,
-				Port:            6000,
-				Version:         1,
-				validationError: nil,
-				Extra:           append(pubkey[:], []byte("additional data")...),
-=======
 				Mirror:  10001,
 				Port:    6000,
 				Version: 1,
 				Extra:   append(pubkey[:], []byte("additional data")...),
->>>>>>> 3f85a8d9
 			},
 			err: nil,
 		},
@@ -169,18 +138,10 @@
 				disconnectReason: ErrDisconnectBlockchainPubkeyNotMatched,
 			},
 			intro: &IntroductionMessage{
-<<<<<<< HEAD
-				Mirror:          10001,
-				Port:            6000,
-				Version:         1,
-				validationError: nil,
-				Extra:           pubkey2[:],
-=======
 				Mirror:  10001,
 				Port:    6000,
 				Version: 1,
 				Extra:   pubkey2[:],
->>>>>>> 3f85a8d9
 			},
 			err: ErrDisconnectBlockchainPubkeyNotMatched,
 		},
@@ -197,18 +158,10 @@
 				disconnectReason: ErrDisconnectInvalidExtraData,
 			},
 			intro: &IntroductionMessage{
-<<<<<<< HEAD
-				Mirror:          10001,
-				Port:            6000,
-				Version:         1,
-				validationError: nil,
-				Extra:           []byte("invalid extra data"),
-=======
 				Mirror:  10001,
 				Port:    6000,
 				Version: 1,
 				Extra:   []byte("invalid extra data"),
->>>>>>> 3f85a8d9
 			},
 			err: ErrDisconnectInvalidExtraData,
 		},
@@ -271,16 +224,9 @@
 				addPeerErr: nil,
 			},
 			intro: &IntroductionMessage{
-<<<<<<< HEAD
-				Mirror:          10001,
-				Version:         1,
-				Port:            6000,
-				validationError: nil,
-=======
-				Mirror:  10001,
-				Version: 1,
-				Port:    6000,
->>>>>>> 3f85a8d9
+				Mirror:  10001,
+				Version: 1,
+				Port:    6000,
 			},
 		},
 		{
