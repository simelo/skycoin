--- conflicted
+++ resolved
@@ -76,13 +76,6 @@
 	t := v.Type()
 	vF := v.Field(i)
 	f := t.Field(i)
-<<<<<<< HEAD
-	if f.Tag.Get("enc") == "-" {
-		mai.CurrentField++
-		return mai.Next()
-	}
-	if !strings.Contains(f.Tag.Get("enc"), "omitempty") {
-=======
 	for f.PkgPath != "" && i < mai.MaxField {
 		i++
 		mai.CurrentField++
@@ -94,8 +87,6 @@
 			return util.Annotation{}, false
 		}
 	}
-	if f.Tag.Get("enc") != "-" {
->>>>>>> 5725ffe1
 		if vF.CanSet() || f.Name != "_" {
 			if v.Field(i).Kind() == reflect.Slice {
 				if mai.CurrentIndex == -1 {
