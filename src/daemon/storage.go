--- conflicted
+++ resolved
@@ -292,7 +292,6 @@
 	return v, ok
 }
 
-<<<<<<< HEAD
 type announcedTxnsCache struct {
 	sync.Mutex
 	cache map[cipher.SHA256]int64
@@ -327,7 +326,8 @@
 	c.cache = make(map[cipher.SHA256]int64)
 
 	return cache
-=======
+}
+
 // UserAgents records connections' user agents
 type UserAgents struct {
 	value map[string]string
@@ -361,5 +361,4 @@
 	s.Lock()
 	defer s.Unlock()
 	delete(s.value, addr)
->>>>>>> 46085ea0
 }