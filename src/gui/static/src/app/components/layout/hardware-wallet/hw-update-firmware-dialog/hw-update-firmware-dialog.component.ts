import { Component, ViewChild, OnDestroy } from '@angular/core';
import { MatDialogRef } from '@angular/material/dialog';
import { HwWalletService, OperationResults } from '../../../../services/hw-wallet.service';
import { HwDialogBaseComponent } from '../hw-dialog-base.component';
import { ButtonComponent } from '../../button/button.component';
import { getHardwareWalletErrorMsg } from '../../../../utils/errors';
import { TranslateService } from '@ngx-translate/core';
import { MsgBarService } from '../../../../services/msg-bar.service';
import { ISubscription } from 'rxjs/Subscription';
import { Observable } from 'rxjs/Observable';

enum States {
  Connecting,
  Initial,
  Downloading,
  Processing,
  ReturnedSuccess,
  ReturnedTimeout,
}

@Component({
  selector: 'app-hw-update-firmware-dialog',
  templateUrl: './hw-update-firmware-dialog.component.html',
  styleUrls: ['./hw-update-firmware-dialog.component.scss'],
})
export class HwUpdateFirmwareDialogComponent extends HwDialogBaseComponent<HwUpdateFirmwareDialogComponent> implements OnDestroy {

  closeIfHwDisconnected = false;

  @ViewChild('button') button: ButtonComponent;

  currentState: States = States.Connecting;
  states = States;
  confirmed = false;

  deviceInBootloaderMode = false;
  deviceHasFirmware = true;

  private checkDeviceSubscription: ISubscription;

  get title(): string {
    if (this.currentState === States.Connecting) {
      return 'hardware-wallet.update-firmware.title-connecting';
    } else if (this.deviceHasFirmware) {
      return 'hardware-wallet.update-firmware.title-update';
    }

    return 'hardware-wallet.update-firmware.title-install';
  }

  get text(): string {
    if (!this.deviceHasFirmware) {
      return 'hardware-wallet.update-firmware.text-no-firmware';
    }

    if (this.deviceInBootloaderMode) {
      return 'hardware-wallet.update-firmware.text-bootloader';
    }

    return 'hardware-wallet.update-firmware.text-not-bootloader';
  }

  constructor(
    public dialogRef: MatDialogRef<HwUpdateFirmwareDialogComponent>,
    private hwWalletService: HwWalletService,
    private msgBarService: MsgBarService,
    private translateService: TranslateService,
  ) {
    super(hwWalletService, dialogRef);
    this.checkDevice(false);
  }

  ngOnDestroy() {
    super.ngOnDestroy();
    this.msgBarService.hide();
    this.closeCheckDeviceSubscription();
  }

  setConfirmed(event) {
    this.confirmed = event.checked;
  }

  startUpdating() {
<<<<<<< HEAD
    this.snackbar.dismiss();
    this.currentState = States.Downloading;
=======
    this.msgBarService.hide();
    this.currentState = States.Processing;
>>>>>>> 36fd4467

    this.closeCheckDeviceSubscription();

    this.operationSubscription = this.hwWalletService.updateFirmware(() => this.currentState = States.Processing).subscribe(
      () => {
        this.currentState = States.ReturnedSuccess;
      },
      err => {
        if (err.result !== null && err.result !== undefined && err.result === OperationResults.Success) {
          this.currentState = States.ReturnedSuccess;
        } else if (err.result && err.result === OperationResults.Timeout) {
          this.currentState = States.ReturnedTimeout;
        } else {
          if (err.result) {
            const errorMsg = getHardwareWalletErrorMsg(this.hwWalletService, this.translateService, err);
            setTimeout(() => {
              this.button.setError(errorMsg);
              this.msgBarService.showError(errorMsg);
            });
          } else {
            setTimeout(() => {
              this.button.setError(err);
              this.msgBarService.showError(err);
            });
          }

          this.checkDevice(false);

          this.currentState = States.Initial;
        }
      },
    );
  }

  private checkDevice(delay = true) {
    this.closeCheckDeviceSubscription();

    this.checkDeviceSubscription = Observable.of(0).delay(delay ? 1000 : 0).flatMap(() => this.hwWalletService.getFeatures(false)).subscribe(response => {
      this.deviceInBootloaderMode = response.rawResponse.bootloader_mode;
      if (this.deviceInBootloaderMode) {
        this.deviceHasFirmware = response.rawResponse.firmware_present;
      } else {
        this.deviceHasFirmware = true;
      }

      if (this.currentState === States.Connecting) {
        this.currentState = States.Initial;
      }

      this.checkDevice();
    }, () => {
      this.deviceInBootloaderMode = false;
      this.deviceHasFirmware = true;

      if (this.currentState === States.Connecting) {
        this.currentState = States.Initial;
      }

      this.checkDevice();
    });
  }

  private closeCheckDeviceSubscription() {
    if (this.checkDeviceSubscription) {
      this.checkDeviceSubscription.unsubscribe();
    }
  }
}<|MERGE_RESOLUTION|>--- conflicted
+++ resolved
@@ -81,13 +81,8 @@
   }
 
   startUpdating() {
-<<<<<<< HEAD
-    this.snackbar.dismiss();
+    this.msgBarService.hide();
     this.currentState = States.Downloading;
-=======
-    this.msgBarService.hide();
-    this.currentState = States.Processing;
->>>>>>> 36fd4467
 
     this.closeCheckDeviceSubscription();
 
