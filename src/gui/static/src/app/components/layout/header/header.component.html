<div class="-container">
  <div class="large-header">
    <app-top-bar [title]="title"></app-top-bar>
    <div class="balance-container">
      <div class="balance">
        <p *ngIf="highest && loading" class="coins"><span>{{ percentage | percent:'1.2-2' }}</span></p>
        <p *ngIf="!loading" class="coins"><span>{{ coins | number:'1.0-6' }}</span> sky</p>
        <p *ngIf="!loading" class="dollars">{{ balance }}</p>
      </div>
    </div>
    <div class="hour-balance">
      <p *ngIf="loading">Syncing blocks {{ current && highest ?  '(' + current + '/'  + highest + ')' : '..' }}</p>
      <p *ngIf="!loading">{{ hours }} SKY Hours</p>
    </div>
  </div>
  <app-nav-bar></app-nav-bar>
  <mat-progress-bar
    *ngIf="loading"
    class="example-margin"
    color="primary"
    mode="determinate"
    [value]="percentage * 100"></mat-progress-bar>
  <mat-toolbar class="notification-bar" *ngIf="updateAvailable">
    <div> Wallet update <a href="https://www.skycoin.net/downloads/" target="_blank">v{{ releaseVersion }}</a>  available.</div>
  </mat-toolbar>
<<<<<<< HEAD
=======
  <mat-toolbar class="notification-bar" *ngIf="apiService.backendError">
    <div>
      Cannot reach backend. Please restart the app and/or seek help on our
      <a href="https://web.telegram.org/#/im?p=@skycoinsupport">Telegram</a>
    </div>
  </mat-toolbar>
>>>>>>> d499a9c2
  <mat-toolbar class="notification-bar" *ngIf="apiService.csrfError">
    <div> Security vulnerability: CSRF is not working, please exit immediately.</div>
  </mat-toolbar>
</div><|MERGE_RESOLUTION|>--- conflicted
+++ resolved
@@ -23,15 +23,12 @@
   <mat-toolbar class="notification-bar" *ngIf="updateAvailable">
     <div> Wallet update <a href="https://www.skycoin.net/downloads/" target="_blank">v{{ releaseVersion }}</a>  available.</div>
   </mat-toolbar>
-<<<<<<< HEAD
-=======
   <mat-toolbar class="notification-bar" *ngIf="apiService.backendError">
     <div>
       Cannot reach backend. Please restart the app and/or seek help on our
       <a href="https://web.telegram.org/#/im?p=@skycoinsupport">Telegram</a>
     </div>
   </mat-toolbar>
->>>>>>> d499a9c2
   <mat-toolbar class="notification-bar" *ngIf="apiService.csrfError">
     <div> Security vulnerability: CSRF is not working, please exit immediately.</div>
   </mat-toolbar>
