--- conflicted
+++ resolved
@@ -16,14 +16,11 @@
 import { BlockchainService } from '../../../../services/blockchain.service';
 import { showConfirmationModal } from '../../../../utils';
 import { AppService } from '../../../../services/app.service';
-<<<<<<< HEAD
 import { HwWalletService } from '../../../../services/hw-wallet.service';
 import { TranslateService } from '@ngx-translate/core';
-=======
 import { DoubleButtonActive } from '../../../layout/double-button/double-button.component';
 import { PriceService } from '../../../../services/price.service';
 import { SendFormComponent } from '../send-form/send-form.component';
->>>>>>> e972e041
 
 @Component({
   selector: 'app-send-form-advanced',
@@ -49,14 +46,11 @@
   autoOptions = false;
   autoShareValue = '0.5';
   previewTx: boolean;
-<<<<<<< HEAD
   busy = false;
-=======
   doubleButtonActive = DoubleButtonActive;
   selectedCurrency = DoubleButtonActive.LeftButton;
   values: number[];
   price: number;
->>>>>>> e972e041
 
   private subscriptions: Subscription;
   private getOutputsSubscriptions: ISubscription;
@@ -72,13 +66,9 @@
     private dialog: MatDialog,
     private snackbar: MatSnackBar,
     private navbarService: NavBarService,
-<<<<<<< HEAD
-    private blockchainService: BlockchainService,
     private hwWalletService: HwWalletService,
     private translate: TranslateService,
-=======
     private priceService: PriceService,
->>>>>>> e972e041
   ) { }
 
   ngOnInit() {
@@ -582,25 +572,6 @@
       const outputs: UnspentOutput[] = this.form.get('outputs').value;
       const addresses: Address[] = this.form.get('addresses').value;
 
-<<<<<<< HEAD
-    if (outputs && outputs.length > 0) {
-      outputs.map(control => {
-        this.availableCoins = this.availableCoins.plus(control.coins);
-        this.availableHours = this.availableHours.plus(control.calculated_hours);
-      });
-    } else if (addresses && addresses.length > 0) {
-      addresses.map(control => {
-        this.availableCoins = this.availableCoins.plus(control.coins);
-        this.availableHours = this.availableHours.plus(control.hours);
-      });
-    } else if (this.form.get('wallet').value) {
-      const wallet: Wallet = this.form.get('wallet').value;
-      this.availableCoins = wallet.coins;
-      this.availableHours = wallet.hours;
-    }
-
-    if (this.availableCoins.isGreaterThan(0)) {
-=======
       if (outputs && outputs.length > 0) {
         outputs.map(control => {
           this.availableCoins = this.availableCoins.plus(control.coins);
@@ -611,23 +582,21 @@
           this.availableCoins = this.availableCoins.plus(control.coins);
           this.availableHours = this.availableHours.plus(control.hours);
         });
-      } else {
+      } else if (this.form.get('wallet').value) {
         const wallet: Wallet = this.form.get('wallet').value;
         this.availableCoins = wallet.coins;
         this.availableHours = wallet.hours;
       }
 
->>>>>>> e972e041
-      const unburnedHoursRatio = new BigNumber(1).minus(new BigNumber(1).dividedBy(this.appService.burnRate));
-      const sendableHours = this.availableHours.multipliedBy(unburnedHoursRatio).decimalPlaces(0, BigNumber.ROUND_FLOOR);
-      this.minimumFee = this.availableHours.minus(sendableHours);
-      this.availableHours = sendableHours;
-<<<<<<< HEAD
-    } else {
-      this.minimumFee = new BigNumber(0);
-      this.availableHours = new BigNumber(0);
-=======
->>>>>>> e972e041
+      if (this.availableCoins.isGreaterThan(0)) {
+        const unburnedHoursRatio = new BigNumber(1).minus(new BigNumber(1).dividedBy(this.appService.burnRate));
+        const sendableHours = this.availableHours.multipliedBy(unburnedHoursRatio).decimalPlaces(0, BigNumber.ROUND_FLOOR);
+        this.minimumFee = this.availableHours.minus(sendableHours);
+        this.availableHours = sendableHours;
+      } else {
+        this.minimumFee = new BigNumber(0);
+        this.availableHours = new BigNumber(0);
+      }
     }
   }
 
