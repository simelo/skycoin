import { Component, EventEmitter, Input, OnDestroy, OnInit, Output, ViewChild } from '@angular/core';
import { WalletService } from '../../../../services/wallet.service';
import { FormBuilder, FormControl, FormGroup, Validators } from '@angular/forms';
import 'rxjs/add/operator/delay';
import 'rxjs/add/operator/filter';
import { ButtonComponent } from '../../../layout/button/button.component';
import { PasswordDialogComponent } from '../../../layout/password-dialog/password-dialog.component';
import { MatDialog, MatSnackBar, MatDialogConfig } from '@angular/material';
import { showSnackbarError, getHardwareWalletErrorMsg } from '../../../../utils/errors';
import { ISubscription, Subscription } from 'rxjs/Subscription';
import { NavBarService } from '../../../../services/nav-bar.service';
import { BigNumber } from 'bignumber.js';
import { Wallet, ConfirmationData } from '../../../../app.datatypes';
import { HwWalletService } from '../../../../services/hw-wallet.service';
import { TranslateService } from '@ngx-translate/core';
import { BlockchainService } from '../../../../services/blockchain.service';
import { showConfirmationModal } from '../../../../utils';
import { DoubleButtonActive } from '../../../layout/double-button/double-button.component';
import { PriceService } from '../../../../services/price.service';

@Component({
  selector: 'app-send-form',
  templateUrl: './send-form.component.html',
  styleUrls: ['./send-form.component.scss'],
})
export class SendFormComponent implements OnInit, OnDestroy {

  public static readonly MaxUsdDecimal = 6;

  @ViewChild('previewButton') previewButton: ButtonComponent;
  @ViewChild('sendButton') sendButton: ButtonComponent;
  @Input() formData: any;
  @Output() onFormSubmitted = new EventEmitter<any>();

  form: FormGroup;
  transactions = [];
  previewTx: boolean;
  busy = false;
  doubleButtonActive = DoubleButtonActive;
  selectedCurrency = DoubleButtonActive.LeftButton;
  value: number;
  valueGreaterThanBalance = false;
  price: number;

  private subscriptions: Subscription;
  private processingSubscription: ISubscription;
  private syncCheckSubscription: ISubscription;

  constructor(
    public formBuilder: FormBuilder,
    public blockchainService: BlockchainService,
    public walletService: WalletService,
    private dialog: MatDialog,
    private snackbar: MatSnackBar,
    private navbarService: NavBarService,
    private hwWalletService: HwWalletService,
    private translate: TranslateService,
    priceService: PriceService,
  ) {
    this.subscriptions = priceService.price.subscribe(price => {
      this.price = price;
      this.updateValue();
    });
  }

  ngOnInit() {
    this.navbarService.showSwitch('send.simple', 'send.advanced');
    this.initForm();
  }

  ngOnDestroy() {
    if (this.processingSubscription && !this.processingSubscription.closed) {
      this.processingSubscription.unsubscribe();
    }
    this.subscriptions.unsubscribe();
    this.closeSyncCheckSubscription();
    this.navbarService.hideSwitch();
    this.snackbar.dismiss();
  }

  preview() {
    this.previewTx = true;
    this.checkBeforeSending();
  }

  send() {
    this.previewTx = false;
    this.checkBeforeSending();
  }

  changeActiveCurrency(value) {
    this.selectedCurrency = value;
    this.updateValue();
    this.form.get('amount').updateValueAndValidity();
  }

  private updateValue() {
    if (!this.price) {
      this.value = null;

      return;
    }
    if (!this.form || this.validateAmount(this.form.get('amount') as FormControl) !== null || this.form.get('amount').value * 1 === 0) {
      this.value = -1;

      return;
    }

    const coinsInWallet = this.form.get('wallet').value && this.form.get('wallet').value.coins ? this.form.get('wallet').value.coins : -1;

    this.valueGreaterThanBalance = false;
    if (this.selectedCurrency === DoubleButtonActive.LeftButton) {
      this.value = new BigNumber(this.form.get('amount').value).multipliedBy(this.price).decimalPlaces(2).toNumber();
      if (coinsInWallet > 0 && parseFloat(this.form.get('amount').value) > coinsInWallet) {
        this.valueGreaterThanBalance = true;
      }
    } else {
      this.value = new BigNumber(this.form.get('amount').value).dividedBy(this.price).decimalPlaces(this.blockchainService.currentMaxDecimals).toNumber();
      if (coinsInWallet > 0 && this.value > coinsInWallet) {
        this.valueGreaterThanBalance = true;
      }
    }
  }

  private checkBeforeSending() {
    if (!this.form.valid || this.previewButton.isLoading() || this.sendButton.isLoading()) {
      return;
    }

    this.closeSyncCheckSubscription();
    this.syncCheckSubscription = this.blockchainService.synchronized.first().subscribe(synchronized => {
      if (synchronized) {
        this.prepareTransaction();
      } else {
        this.showSynchronizingWarning();
      }
    });
  }

  private showSynchronizingWarning() {
    const confirmationData: ConfirmationData = {
      text: 'send.synchronizing-warning',
      headerText: 'confirmation.header-text',
      confirmButtonText: 'confirmation.confirm-button',
      cancelButtonText: 'confirmation.cancel-button',
    };

    showConfirmationModal(this.dialog, confirmationData).afterClosed().subscribe(confirmationResult => {
      if (confirmationResult) {
        this.prepareTransaction();
      }
    });
  }

  private prepareTransaction() {
    this.snackbar.dismiss();
    this.previewButton.resetState();
    this.sendButton.resetState();

    if (this.form.value.wallet.encrypted && !this.form.value.wallet.isHardware && !this.previewTx) {
      const config = new MatDialogConfig();
      config.data = {
        wallet: this.form.value.wallet,
      };

      this.dialog.open(PasswordDialogComponent, config).componentInstance.passwordSubmit
        .subscribe(passwordDialog => {
          this.createTransaction(passwordDialog);
        });
    } else {
      if (!this.form.value.wallet.isHardware || this.previewTx) {
        this.createTransaction();
      } else {
        this.showBusy();
        this.processingSubscription = this.hwWalletService.checkIfCorrectHwConnected((this.form.value.wallet as Wallet).addresses[0].address).subscribe(
          () => this.createTransaction(),
          err => this.showError(getHardwareWalletErrorMsg(this.hwWalletService, this.translate, err)),
        );
      }
    }
  }

  private showBusy() {
    if (this.previewTx) {
      this.previewButton.setLoading();
      this.sendButton.setDisabled();
    } else {
      this.sendButton.setLoading();
      this.previewButton.setDisabled();
    }
    this.busy = true;
  }

  private createTransaction(passwordDialog?: any) {
    if (passwordDialog) {
      passwordDialog.close();
    }

    this.showBusy();

<<<<<<< HEAD
    this.processingSubscription = this.walletService.createTransaction(
      this.form.value.wallet,
      (this.form.value.wallet as Wallet).addresses.map(address => address.address),
      null,
      [{
        address: this.form.value.address,
        coins: this.form.value.amount,
      }],
      {
        type: 'auto',
        mode: 'share',
        share_factor: '0.5',
      },
      null,
      passwordDialog ? passwordDialog.password : null,
      this.previewTx,
    ).subscribe(transaction => {
=======
    let createTxRequest: Observable<PreviewTransaction>;

    if (!this.form.value.wallet.isHardware) {
      createTxRequest = this.walletService.createTransaction(
        this.form.value.wallet,
        null,
        null,
        [{
          address: this.form.value.address,
          coins: this.selectedCurrency === DoubleButtonActive.LeftButton ? this.form.value.amount : this.value.toString(),
        }],
        {
          type: 'auto',
          mode: 'share',
          share_factor: '0.5',
        },
        null,
        passwordDialog ? passwordDialog.password : null,
      );
    } else {
      createTxRequest = this.walletService.createHwTransaction(
        this.form.value.wallet,
        this.form.value.address,
        new BigNumber(this.form.value.amount),
      );
    }

     this.processingSubscription = createTxRequest.subscribe(transaction => {
>>>>>>> e972e041
        if (!this.previewTx) {
          this.processingSubscription = this.walletService.injectTransaction(transaction.encoded)
            .subscribe(() => this.showSuccess(), error => this.showError(error));
        } else {
          this.onFormSubmitted.emit({
            form: {
              wallet: this.form.value.wallet,
              address: this.form.value.address,
              amount: this.form.value.amount,
              currency: this.selectedCurrency,
            },
            amount: new BigNumber(this.form.value.amount),
            to: [this.form.value.address],
            transaction,
          });
          this.busy = false;
        }
      },
      error => {
        if (error && error.result) {
          this.showError(getHardwareWalletErrorMsg(this.hwWalletService, this.translate, error));
        } else {
          this.showError(error);
        }
      },
    );
  }

  private showSuccess() {
    this.busy = false;
    this.sendButton.setSuccess();
    this.resetForm();

    setTimeout(() => {
      this.sendButton.resetState();
    }, 3000);
  }

  private showError(error) {
    this.busy = false;
    showSnackbarError(this.snackbar, error);
    this.previewButton.resetState().setEnabled();
    this.sendButton.resetState().setEnabled();
  }

  private initForm() {
    this.form = this.formBuilder.group({
      wallet: ['', Validators.required],
      address: ['', Validators.required],
      amount: ['', Validators.required],
    });

    this.subscriptions.add(this.form.get('wallet').valueChanges.subscribe(value => {
      this.form.get('amount').setValidators([
        Validators.required,
        this.validateAmountWithValue.bind(this),
      ]);

      this.form.get('amount').updateValueAndValidity();
    }));

    this.subscriptions.add(this.form.get('amount').valueChanges.subscribe(value => {
      this.updateValue();
    }));

    if (this.formData) {
      Object.keys(this.form.controls).forEach(control => {
        if (this.form.get(control)) {
          this.form.get(control).setValue(this.formData.form[control]);
        }

        this.selectedCurrency = this.formData.form.currency;
      });
    }
  }

  private validateAmount(amountControl: FormControl) {
    if (isNaN(amountControl.value.replace(' ', '='))) {
      return { Invalid: true };
    }

    if (parseFloat(amountControl.value) <= 0) {
      return { Invalid: true };
    }

    const parts = amountControl.value.split('.');

    if (this.selectedCurrency === DoubleButtonActive.LeftButton) {
      if (parts.length === 2 && parts[1].length > this.blockchainService.currentMaxDecimals) {
        return { Invalid: true };
      }
    } else {
      if (parts.length === 2 && parts[1].length > SendFormComponent.MaxUsdDecimal) {
        return { Invalid: true };
      }
    }

    return null;
  }

  private validateAmountWithValue(amountControl: FormControl) {
    const firstValidation = this.validateAmount(amountControl);
    if (firstValidation) {
      return firstValidation;
    }

    const coinsInWallet = this.form.get('wallet').value && this.form.get('wallet').value.coins ? this.form.get('wallet').value.coins : 0;
    if (this.selectedCurrency === DoubleButtonActive.LeftButton) {
      if (parseFloat(amountControl.value) > coinsInWallet) {
        return { Invalid: true };
      }
    } else {
      this.updateValue();
      if (this.value > coinsInWallet) {
        return { Invalid: true };
      }
    }

    return null;
  }

  private resetForm() {
    this.form.get('wallet').setValue('');
    this.form.get('address').setValue('');
    this.form.get('amount').setValue('');
    this.selectedCurrency = DoubleButtonActive.LeftButton;
  }

  private closeSyncCheckSubscription() {
    if (this.syncCheckSubscription) {
      this.syncCheckSubscription.unsubscribe();
    }
  }
}<|MERGE_RESOLUTION|>--- conflicted
+++ resolved
@@ -198,14 +198,13 @@
 
     this.showBusy();
 
-<<<<<<< HEAD
     this.processingSubscription = this.walletService.createTransaction(
       this.form.value.wallet,
       (this.form.value.wallet as Wallet).addresses.map(address => address.address),
       null,
       [{
         address: this.form.value.address,
-        coins: this.form.value.amount,
+        coins: this.selectedCurrency === DoubleButtonActive.LeftButton ? this.form.value.amount : this.value.toString(),
       }],
       {
         type: 'auto',
@@ -216,36 +215,6 @@
       passwordDialog ? passwordDialog.password : null,
       this.previewTx,
     ).subscribe(transaction => {
-=======
-    let createTxRequest: Observable<PreviewTransaction>;
-
-    if (!this.form.value.wallet.isHardware) {
-      createTxRequest = this.walletService.createTransaction(
-        this.form.value.wallet,
-        null,
-        null,
-        [{
-          address: this.form.value.address,
-          coins: this.selectedCurrency === DoubleButtonActive.LeftButton ? this.form.value.amount : this.value.toString(),
-        }],
-        {
-          type: 'auto',
-          mode: 'share',
-          share_factor: '0.5',
-        },
-        null,
-        passwordDialog ? passwordDialog.password : null,
-      );
-    } else {
-      createTxRequest = this.walletService.createHwTransaction(
-        this.form.value.wallet,
-        this.form.value.address,
-        new BigNumber(this.form.value.amount),
-      );
-    }
-
-     this.processingSubscription = createTxRequest.subscribe(transaction => {
->>>>>>> e972e041
         if (!this.previewTx) {
           this.processingSubscription = this.walletService.injectTransaction(transaction.encoded)
             .subscribe(() => this.showSuccess(), error => this.showError(error));
