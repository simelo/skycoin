import { Component, OnDestroy, OnInit, ViewChild } from '@angular/core';
import { WalletService } from '../../../services/wallet.service';
import { FormBuilder, FormControl, FormGroup, Validators } from '@angular/forms';
import { MatSnackBar, MatSnackBarConfig } from '@angular/material/snack-bar';
import 'rxjs/add/operator/delay';
import 'rxjs/add/operator/filter';
import { ButtonComponent } from '../../layout/button/button.component';
import { PasswordDialogComponent } from '../../layout/password-dialog/password-dialog.component';
import { MatDialog } from '@angular/material';
import { parseResponseMessage } from '../../../utils/index';

@Component({
  selector: 'app-send-skycoin',
  templateUrl: './send-skycoin.component.html',
  styleUrls: ['./send-skycoin.component.scss']
})
export class SendSkycoinComponent implements OnInit, OnDestroy {
  @ViewChild('button') button: ButtonComponent;

  form: FormGroup;
  transactions = [];

  constructor(
    public formBuilder: FormBuilder,
    public walletService: WalletService,
    private snackbar: MatSnackBar,
    private dialog: MatDialog,
  ) {}

  ngOnInit() {
    this.initForm();
  }

  ngOnDestroy() {
    this.snackbar.dismiss();
  }

  send() {
    this.button.resetState();
    this.snackbar.dismiss();

    if (this.form.value.wallet.encrypted) {
      this.dialog.open(PasswordDialogComponent).componentInstance.passwordSubmit
        .subscribe(passwordDialog => {
          this._send(passwordDialog);
        });
    } else {
      this._send();
    }
  }

  private _send(passwordDialog?: any) {
    if (passwordDialog) {
      passwordDialog.close();
    }

    this.button.setLoading();

    this.walletService.createTransaction(
      this.form.value.wallet,
      this.form.value.address,
      this.form.value.amount,
      passwordDialog ? passwordDialog.password : null
    )
<<<<<<< HEAD
      .toPromise()
      .then(response => {
        return this.walletService.injectTransaction(response.encoded_transaction).toPromise();
      })
      .then(() => {
        this.resetForm();
        this.button.setSuccess();
      })
      .catch(err => this.handleError(err));
=======
      .subscribe(
        () => {
          this.resetForm();
          this.button.setSuccess();
          this.walletService.startPendingTxsSubscription();
        },
        error => {
          const errorMessage = parseResponseMessage(error['_body']);
          const config = new MatSnackBarConfig();
          config.duration = 300000;
          this.snackbar.open(errorMessage, null, config);
          this.button.setError(errorMessage);
        }
      );

    if (passwordDialog) {
      passwordDialog.close();
    }
>>>>>>> f55f9317
  }

  private initForm() {
    this.form = this.formBuilder.group({
      wallet: ['', Validators.required],
      address: ['', Validators.required],
      amount: ['', Validators.required],
      notes: [''],
    });
    this.form.get('wallet').valueChanges.subscribe(value => {
      console.log(value);
      const balance = value && value.coins ? value.coins : 0;
      this.form.get('amount').setValidators([
        Validators.required,
        Validators.max(balance),
        this.validateAmount,
      ]);
      this.form.get('amount').updateValueAndValidity();
    });
  }

  private resetForm() {
    this.form.get('wallet').reset('');
    this.form.get('address').reset('');
    this.form.get('amount').reset('');
    this.form.get('notes').reset('');
  }

  private validateAmount(amountControl: FormControl) {
    if (isNaN(amountControl.value)) {
      return { Invalid: true };
    }

    if (parseFloat(amountControl.value) <= 0) {
      return { Invalid: true };
    }

    const parts = amountControl.value.split('.');

    if (parts.length === 2 && parts[1].length > 6) {
      return { Invalid: true };
    }

    return null;
  }

  private handleError(error) {
    const errorMessage = parseResponseMessage(error['_body']);
    const config = new MatSnackBarConfig();
    config.duration = 300000;
    this.snackbar.open(errorMessage, null, config);
    this.button.setError(errorMessage);
  }
}<|MERGE_RESOLUTION|>--- conflicted
+++ resolved
@@ -62,7 +62,6 @@
       this.form.value.amount,
       passwordDialog ? passwordDialog.password : null
     )
-<<<<<<< HEAD
       .toPromise()
       .then(response => {
         return this.walletService.injectTransaction(response.encoded_transaction).toPromise();
@@ -70,28 +69,9 @@
       .then(() => {
         this.resetForm();
         this.button.setSuccess();
+        this.walletService.startPendingTxsSubscription();
       })
       .catch(err => this.handleError(err));
-=======
-      .subscribe(
-        () => {
-          this.resetForm();
-          this.button.setSuccess();
-          this.walletService.startPendingTxsSubscription();
-        },
-        error => {
-          const errorMessage = parseResponseMessage(error['_body']);
-          const config = new MatSnackBarConfig();
-          config.duration = 300000;
-          this.snackbar.open(errorMessage, null, config);
-          this.button.setError(errorMessage);
-        }
-      );
-
-    if (passwordDialog) {
-      passwordDialog.close();
-    }
->>>>>>> f55f9317
   }
 
   private initForm() {
