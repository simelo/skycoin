--- conflicted
+++ resolved
@@ -34,14 +34,10 @@
   }
 
   createWallet() {
-<<<<<<< HEAD
-    this.button.resetState();
-    this.button.setLoading();
-=======
+    this.createButton.resetState();
     this.createButton.setLoading();
     this.cancelButton.setDisabled();
     this.disableDismiss = true;
->>>>>>> 8ff5c320
 
     const password = this.encrypt ? this.form.value.password : null;
     this.walletService.create(this.form.value.label, this.form.value.seed, this.scan, password)
