--- conflicted
+++ resolved
@@ -1,9 +1,5 @@
 export const environment = {
-<<<<<<< HEAD
-  nodeUrl: '../' ,
-=======
-  nodeUrl: 'http://127.0.0.1:6420/api/v1/',
->>>>>>> f791766e
+  nodeUrl: '../api/v1/',
   production: true,
   tellerUrl: 'https://event.skycoin.net/api/',
 };