@import 'theme/_variables';
@import '~bootstrap/scss/bootstrap-grid.scss';

/* You can add global styles to this file, and also import other style files */
//@import '~@angular/material/prebuilt-themes/indigo-pink.css';
@import 'app/app.theme.scss';

@font-face {
  font-family: 'Skycoin';
  font-style: normal;
  font-weight: 300;
  src: url('assets/fonts/skycoin/Skycoin-Light.woff2') format('woff2'),
  url('assets/fonts/skycoin/Skycoin-Light.woff') format('woff');
}
@font-face {
  font-family: 'Skycoin';
  font-style: italic;
  font-weight: 300;
  src: url('assets/fonts/skycoin/Skycoin-LightItalic.woff2') format('woff2'),
  url('assets/fonts/skycoin/Skycoin-LightItalic.woff') format('woff');
}
@font-face {
  font-family: 'Skycoin';
  font-style: normal;
  font-weight: 400;
  src: url('assets/fonts/skycoin/Skycoin-Regular.woff2') format('woff2'),
  url('assets/fonts/skycoin/Skycoin-Regular.woff') format('woff');
}
@font-face {
  font-family: 'Skycoin';
  font-style: italic;
  font-weight: 400;
  src: url('assets/fonts/skycoin/Skycoin-RegularItalic.woff2') format('woff2'),
  url('assets/fonts/skycoin/Skycoin-RegularItalic.woff') format('woff');
}
@font-face {
  font-family: 'Skycoin';
  font-style: normal;
  font-weight: 700;
  src: url('assets/fonts/skycoin/Skycoin-Bold.woff2') format('woff2'),
  url('assets/fonts/skycoin/Skycoin-Bold.woff') format('woff');
}
@font-face {
  font-family: 'Skycoin';
  font-style: italic;
  font-weight: 700;
  src: url('assets/fonts/skycoin/Skycoin-BoldItalic.woff2') format('woff2'),
  url('assets/fonts/skycoin/Skycoin-BoldItalic.woff') format('woff');
}

$mat-font-family: Skycoin, sans-serif;
$white: #FBFBFB;

$primary-color: #0072ff;
$secondary-color: #ffc125;

body, div, h1, h2, h3, h4, h5, h6, p, span, a, button, option, select,
mat-panel-description, mat-panel-title, mat-option.mat-option {
  font-family: $mat-font-family;
}

html {
  height: 100%;
}

body {
  background-color: #f7f7f7;
  margin: 0;
  padding: 0;
  height: 100%;
}

header {
  background: url("assets/header.png") center center / cover, linear-gradient(-155deg, #686e96 0%, #373b5c 100%);
  width: 100%;
  height: 300px;
}

mat-dialog-container {
  border-radius: 5px !important;
}

.mat-dialog-container {
  padding: 0 !important;
}

.header-container {
  max-width: 848px;
  text-align: center;
  padding-top: 40px;
  margin-right: auto;
  margin-left: auto;
}

.header-container h1 {
  font-size: 3em;
  color: white;
}

.button-line {
  margin-top: 40px;
  text-align: right;
}

.datatable-row-group {
  cursor: pointer;
}

button.active {
  background-color: rgba(0,0,0,.12);
}

mat-spinner.in-button .mat-spinner path {
  stroke: #000;
  opacity: 0.3;
}

snack-bar-container {
  background-color: rgba(255, 0, 0, 0.8) !important;
}

mat-panel-title {
  width: 60%;
  display: block;
  flex-grow: 0 !important;
}

.sky-container {
  min-width: 100%;
  min-height: 100%;

  &.sky-container-grey {
    background-color: $grey-light;
  }
}

.flex-fill {
  flex: 1 1 auto;
}

.form-field {
  margin-bottom: 20px;

  label {
    color: #1e2227;
    display: block;
    font-size: 13px;
    line-height: 20px;
    margin-bottom: 2px;
  }

  input {
    border: 2px solid rgba(0, 0, 0, 0.05);
    border-radius: 6px;
    box-sizing: border-box;
    display: block;
    line-height: 20px;
    padding: 10px 10px;
    width: 100%;
  }

  select {
    background-color: white;
    border: 2px solid rgba(0, 0, 0, 0.05);
    border-radius: 6px;
    box-sizing: border-box;
    display: block;
    line-height: 20px;
    padding: 10px 10px;
    width: 100%;
    -webkit-appearance:none;
  }

  textarea {
    border: 2px solid rgba(0, 0, 0, 0.05);
    border-radius: 6px;
    box-sizing: border-box;
    display: block;
    line-height: 20px;
    padding: 10px 10px;
    width: 100%;
  }
}

.primary button.enabled, .primary-gradient-background {
  background: $gradient-blue-dark; /* For browsers that do not support gradients */
  background: -webkit-linear-gradient(left top, $gradient-blue-dark, $gradient-blue-light); /* For Safari 5.1 to 6.0 */
  background: -o-linear-gradient(bottom right, $gradient-blue-dark, $gradient-blue-light); /* For Opera 11.1 to 12.0 */
  background: -moz-linear-gradient(bottom right, $gradient-blue-dark, $gradient-blue-light); /* For Firefox 3.6 to 15 */
  background: linear-gradient(to bottom right, $gradient-blue-dark, $gradient-blue-light); /* Standard syntax */

  span {
    color: white;
  }
}

/**
General Helpers
 */

.primary-color {
  color: $primary-color;
}

.secondary-color {
  color: $secondary-color;
}

.no-opacity {
  opacity: 1 !important;
}

.light-opacity {
  opacity: 0.2
}

.rotate-90 {
  transform: rotate(90deg);
}

.rotate-180 {
  transform: rotate(180deg);
}

.rotate-270 {
  transform: rotate(270deg);
}

mat-spinner.in-button svg {
  height: 24px !important;
  width: 24px !important;
}

.empty-row {
  padding: 0 1.2rem !important;
  line-height: 50px !important;
<<<<<<< HEAD
=======
}

.ngx-datatable.material {
  box-shadow:
    0 3px 1px -2px rgba(0,0,0,.2),
    0 2px 2px 0 rgba(0,0,0,.14),
    0 1px 5px 0 rgba(0,0,0,.12);
}

/**
On-boarding components
 */

.onboarding-container {
  width: 100%;
  height: 100%;
  overflow-x: hidden;
  background: $gradient-blue-dark; /* For browsers that do not support gradients */
  background: -webkit-linear-gradient(left top, $gradient-blue-dark, $gradient-blue-light); /* For Safari 5.1 to 6.0 */
  background: -o-linear-gradient(bottom right, $gradient-blue-dark, $gradient-blue-light); /* For Opera 11.1 to 12.0 */
  background: -moz-linear-gradient(bottom right, $gradient-blue-dark, $gradient-blue-light); /* For Firefox 3.6 to 15 */
  background: linear-gradient(to bottom right, $gradient-blue-dark, $gradient-blue-light); /* Standard syntax */

  label {
    color: white;
  }

  input {
    border: 2px solid rgba(0, 0, 0, 0.05);
    border-radius: 6px;
    box-sizing: border-box;
    display: block;
    line-height: 20px;
    padding: 10px 10px;
    width: 100%;
  }

  select {
    background-color: white;
    border: 2px solid rgba(0, 0, 0, 0.05);
    border-radius: 6px;
    box-sizing: border-box;
    display: block;
    line-height: 20px;
    padding: 10px 10px;
    width: 100%;
    -webkit-appearance:none;
  }

  textarea {
    border: 2px solid rgba(0, 0, 0, 0.05);
    border-radius: 6px;
    box-sizing: border-box;
    display: block;
    line-height: 20px;
    padding: 10px 10px;
    width: 100%;
  }
}

.dark button.enabled {
  background-color: $black !important;
  span {
    color: white;
  }
}

.ghost button.enabled {
  background-color: $transparent !important;
  span {
    color: black;
  }
>>>>>>> 57d9a96f
}<|MERGE_RESOLUTION|>--- conflicted
+++ resolved
@@ -234,15 +234,6 @@
 .empty-row {
   padding: 0 1.2rem !important;
   line-height: 50px !important;
-<<<<<<< HEAD
-=======
-}
-
-.ngx-datatable.material {
-  box-shadow:
-    0 3px 1px -2px rgba(0,0,0,.2),
-    0 2px 2px 0 rgba(0,0,0,.14),
-    0 1px 5px 0 rgba(0,0,0,.12);
 }
 
 /**
@@ -308,5 +299,4 @@
   span {
     color: black;
   }
->>>>>>> 57d9a96f
 }