package skycoin

import (
	"flag"
	"fmt"
	"os"
	"path/filepath"
	"runtime"
	"strings"
	"time"

	"log"

	"github.com/skycoin/skycoin/src/api"
	"github.com/skycoin/skycoin/src/cipher"
	"github.com/skycoin/skycoin/src/readable"
	"github.com/skycoin/skycoin/src/util/file"
	"github.com/skycoin/skycoin/src/wallet"
)

var (
	help = false
)

// Config records skycoin node and build config
type Config struct {
	Node  NodeConfig
	Build readable.BuildInfo
}

// NodeConfig records the node's configuration
type NodeConfig struct {
	// Disable peer exchange
	DisablePEX bool
	// Download peer list
	DownloadPeerList bool
	// Download the peers list from this URL
	PeerListURL string
	// Don't make any outgoing connections
	DisableOutgoingConnections bool
	// Don't allowing incoming connections
	DisableIncomingConnections bool
	// Disables networking altogether
	DisableNetworking bool
	// Enable GUI
	EnableGUI bool
	// Disable CSRF check in the wallet API
	DisableCSRF bool
	// Enable unversioned API endpoints (without the /api/v1 prefix)
	EnableUnversionedAPI bool
	// Disable CSP disable content-security-policy in http response
	DisableCSP bool
	// Comma separated list of API sets enabled on the remote web interface
	EnabledAPISets string
	// Comma separated list of API sets disabled on the remote web interface
	DisabledAPISets string
	// Enable all of API sets. Applies before disabling individual sets
	EnableAllAPISets bool

	enabledAPISets map[string]struct{}
	// Comma separate list of hostnames to accept in the Host header, used to bypass the Host header check which only applies to localhost addresses
	HostWhitelist string
	hostWhitelist []string

	// Only run on localhost and only connect to others on localhost
	LocalhostOnly bool
	// Which address to serve on. Leave blank to automatically assign to a
	// public interface
	Address string
	// gnet uses this for TCP incoming and outgoing
	Port int
	// Maximum outgoing connections to maintain
	MaxOutgoingConnections int
	// Maximum default outgoing connections
	MaxDefaultPeerOutgoingConnections int
	// How often to make outgoing connections
	OutgoingConnectionsRate time.Duration
	// PeerlistSize represents the maximum number of peers that the pex would maintain
	PeerlistSize int
	// Wallet Address Version
	//AddressVersion string
	// Remote web interface
	WebInterface bool
	// Remote web interface port
	WebInterfacePort int
	// Remote web interface address
	WebInterfaceAddr string
	// Remote web interface certificate
	WebInterfaceCert string
	// Remote web interface key
	WebInterfaceKey string
	// Remote web interface HTTPS support
	WebInterfaceHTTPS bool

	// Enable the deprecated JSON 2.0 RPC interface
	RPCInterface bool

	// Launch System Default Browser after client startup
	LaunchBrowser bool

	// If true, print the configured client web interface address and exit
	PrintWebInterfaceAddress bool

	// Data directory holds app data -- defaults to ~/.skycoin
	DataDirectory string
	// GUI directory contains assets for the HTML interface
	GUIDirectory string

	ReadTimeout  time.Duration
	WriteTimeout time.Duration
	IdleTimeout  time.Duration

	// Logging
	ColorLog bool
	// This is the value registered with flag, it is converted to LogLevel after parsing
	LogLevel string
	// Disable "Reply to ping", "Received pong" log messages
	DisablePingPong bool

	// Verify the database integrity after loading
	VerifyDB bool
	// Reset the database if integrity checks fail, and continue running
	ResetCorruptDB bool

	// Wallets
	// Defaults to ${DataDirectory}/wallets/
	WalletDirectory string
	// Wallet crypto type
	WalletCryptoType string

	// Disable the hardcoded default peers
	DisableDefaultPeers bool
	// Load custom peers from disk
	CustomPeersFile string

	RunMaster bool

	/* Developer options */

	// Enable cpu profiling
	ProfileCPU bool
	// Where the file is written to
	ProfileCPUFile string
	// Enable HTTP profiling interface (see http://golang.org/pkg/net/http/pprof/)
	HTTPProf bool
	// Expose HTTP profiling on this interface
	HTTPProfHost string

	DBPath      string
	DBReadOnly  bool
	Arbitrating bool
	LogToFile   bool
	Version     bool // show node version

	GenesisSignatureStr string
	GenesisAddressStr   string
	BlockchainPubkeyStr string
	BlockchainSeckeyStr string
	GenesisTimestamp    uint64
	GenesisCoinVolume   uint64
	DefaultConnections  []string

	genesisSignature cipher.Sig
	genesisAddress   cipher.Address

	blockchainPubkey cipher.PubKey
	blockchainSeckey cipher.SecKey
}

// NewNodeConfig returns a new node config instance
func NewNodeConfig(mode string, node NodeParameters) NodeConfig {
	nodeConfig := NodeConfig{
		GenesisSignatureStr: node.GenesisSignatureStr,
		GenesisAddressStr:   node.GenesisAddressStr,
		GenesisCoinVolume:   node.GenesisCoinVolume,
		GenesisTimestamp:    node.GenesisTimestamp,
		BlockchainPubkeyStr: node.BlockchainPubkeyStr,
		BlockchainSeckeyStr: node.BlockchainSeckeyStr,
		DefaultConnections:  node.DefaultConnections,
		// Disable peer exchange
		DisablePEX: false,
		// Don't make any outgoing connections
		DisableOutgoingConnections: false,
		// Don't allowing incoming connections
		DisableIncomingConnections: false,
		// Disables networking altogether
		DisableNetworking: false,
		// Enable GUI
		EnableGUI: false,
		// Enable unversioned API
		EnableUnversionedAPI: false,
		// Disable CSRF check in the wallet API
		DisableCSRF: false,
		// DisableCSP disable content-security-policy in http response
		DisableCSP: false,
		// Only run on localhost and only connect to others on localhost
		LocalhostOnly: false,
		// Which address to serve on. Leave blank to automatically assign to a
		// public interface
		Address: "",
		//gnet uses this for TCP incoming and outgoing
		Port: node.Port,
		// MaxOutgoingConnections is the maximum outgoing connections allowed.
		MaxOutgoingConnections: 8,
		// MaxDefaultOutgoingConnections is the maximum default outgoing connections allowed.
		MaxDefaultPeerOutgoingConnections: 1,
		DownloadPeerList:                  true,
		PeerListURL:                       node.PeerListURL,
		// How often to make outgoing connections, in seconds
		OutgoingConnectionsRate: time.Second * 5,
		PeerlistSize:            65535,
		// Wallet Address Version
		//AddressVersion: "test",
		// Remote web interface
		WebInterface:      true,
		WebInterfacePort:  node.WebInterfacePort,
		WebInterfaceAddr:  "127.0.0.1",
		WebInterfaceCert:  "",
		WebInterfaceKey:   "",
		WebInterfaceHTTPS: false,
		EnabledAPISets:    api.EndpointsRead + "," + api.EndpointsTransaction,
		DisabledAPISets:   "",
		EnableAllAPISets:  false,

		RPCInterface: false,

		LaunchBrowser: false,
		// Data directory holds app data
		DataDirectory: node.DataDirectory,
		// Web GUI static resources
		GUIDirectory: "./src/gui/static/",
		// Logging
		ColorLog:        true,
		LogLevel:        "INFO",
		LogToFile:       false,
		DisablePingPong: false,

		VerifyDB:       false,
		ResetCorruptDB: false,

		// Wallets
		WalletDirectory:  "",
		WalletCryptoType: string(wallet.CryptoTypeScryptChacha20poly1305),

		// Timeout settings for http.Server
		// https://blog.cloudflare.com/the-complete-guide-to-golang-net-http-timeouts/
		ReadTimeout:  time.Second * 10,
		WriteTimeout: time.Second * 60,
		IdleTimeout:  time.Second * 120,

		// Centralized network configuration
		RunMaster: false,
		/* Developer options */

		// Enable cpu profiling
		ProfileCPU: false,
		// Where the file is written to
		ProfileCPUFile: "cpu.prof",
		// HTTP profiling interface (see http://golang.org/pkg/net/http/pprof/)
		HTTPProf:     false,
		HTTPProfHost: "localhost:6060",
	}

	nodeConfig.applyConfigMode(mode)

	return nodeConfig
}

func (c *Config) postProcess() error {
	if help {
		flag.Usage()
		os.Exit(0)
	}

	var err error
	if c.Node.GenesisSignatureStr != "" {
		c.Node.genesisSignature, err = cipher.SigFromHex(c.Node.GenesisSignatureStr)
		panicIfError(err, "Invalid Signature")
	}

	if c.Node.GenesisAddressStr != "" {
		c.Node.genesisAddress, err = cipher.DecodeBase58Address(c.Node.GenesisAddressStr)
		panicIfError(err, "Invalid Address")
	}
	if c.Node.BlockchainPubkeyStr != "" {
		c.Node.blockchainPubkey, err = cipher.PubKeyFromHex(c.Node.BlockchainPubkeyStr)
		panicIfError(err, "Invalid Pubkey")
	}
	if c.Node.BlockchainSeckeyStr != "" {
		c.Node.blockchainSeckey, err = cipher.SecKeyFromHex(c.Node.BlockchainSeckeyStr)
		panicIfError(err, "Invalid Seckey")
		c.Node.BlockchainSeckeyStr = ""
	}
	if c.Node.BlockchainSeckeyStr != "" {
		c.Node.blockchainSeckey = cipher.SecKey{}
	}

	home := file.UserHome()
	c.Node.DataDirectory, err = file.InitDataDir(replaceHome(c.Node.DataDirectory, home))
	panicIfError(err, "Invalid DataDirectory")

	if c.Node.WebInterfaceCert == "" {
		c.Node.WebInterfaceCert = filepath.Join(c.Node.DataDirectory, "cert.pem")
	} else {
		c.Node.WebInterfaceCert = replaceHome(c.Node.WebInterfaceCert, home)
	}

	if c.Node.WebInterfaceKey == "" {
		c.Node.WebInterfaceKey = filepath.Join(c.Node.DataDirectory, "key.pem")
	} else {
		c.Node.WebInterfaceKey = replaceHome(c.Node.WebInterfaceKey, home)
	}

	if c.Node.WalletDirectory == "" {
		c.Node.WalletDirectory = filepath.Join(c.Node.DataDirectory, "wallets")
	} else {
		c.Node.WalletDirectory = replaceHome(c.Node.WalletDirectory, home)
	}

	if c.Node.DBPath == "" {
		c.Node.DBPath = filepath.Join(c.Node.DataDirectory, "data.db")
	} else {
		c.Node.DBPath = replaceHome(c.Node.DBPath, home)
	}

	if c.Node.RunMaster {
		// Run in arbitrating mode if the node is master
		c.Node.Arbitrating = true
	}

	apiSets, err := buildAPISets(c.Node)
	if err != nil {
		return err
	}

	// Don't open browser to load wallets if wallet apis are disabled.
	c.Node.enabledAPISets = apiSets
	if _, ok := c.Node.enabledAPISets[api.EndpointsWallet]; !ok {
		c.Node.EnableGUI = false
		c.Node.LaunchBrowser = false
	}

	if c.Node.EnableGUI {
		c.Node.GUIDirectory = file.ResolveResourceDirectory(c.Node.GUIDirectory)
	}

	if c.Node.DisableDefaultPeers {
		c.Node.DefaultConnections = nil
	}

	if c.Node.HostWhitelist != "" {
		c.Node.hostWhitelist = strings.Split(c.Node.HostWhitelist, ",")
	}

	return nil
}

// buildAPISets builds the set of enable APIs by the following rules:
// * If EnableAll, all API sets are added
// * For each api set in EnabledAPISets, add
// * For each api set in DisabledAPISets, remove
func buildAPISets(c NodeConfig) (map[string]struct{}, error) {
	enabledAPISets := strings.Split(c.EnabledAPISets, ",")
	if err := validateAPISets("-enable-api-sets", enabledAPISets); err != nil {
		return nil, err
	}

	disabledAPISets := strings.Split(c.DisabledAPISets, ",")
	if err := validateAPISets("-disable-api-sets", disabledAPISets); err != nil {
		return nil, err
	}

	apiSets := make(map[string]struct{})

	allAPISets := []string{
		api.EndpointsRead,
		api.EndpointsStatus,
		api.EndpointsWallet,
		api.EndpointsTransaction,
		// Do not include insecure or deprecated API sets, they must always
		// be explicitly enabled through -enable-api-sets
	}

	if c.EnableAllAPISets {
		for _, s := range allAPISets {
			apiSets[s] = struct{}{}
		}
	}

	// Add the enabled API sets
	for _, k := range enabledAPISets {
		apiSets[k] = struct{}{}
	}

	// Remove the disabled API sets
	for _, k := range disabledAPISets {
		delete(apiSets, k)
	}

	return apiSets, nil
}

func validateAPISets(opt string, apiSets []string) error {
	for _, k := range apiSets {
		k = strings.ToUpper(strings.TrimSpace(k))
		switch k {
		case api.EndpointsRead,
			api.EndpointsStatus,
			api.EndpointsTransaction,
			api.EndpointsWallet,
			api.EndpointsInsecureWalletSeed,
			api.EndpointsDeprecatedWalletSpend:
		case "":
			continue
		default:
			return fmt.Errorf("Invalid value in %s: %q", opt, k)
		}
	}
	return nil
}

// RegisterFlags binds CLI flags to config values
func (c *NodeConfig) RegisterFlags() {
	flag.BoolVar(&help, "help", false, "Show help")
	flag.BoolVar(&c.DisablePEX, "disable-pex", c.DisablePEX, "disable PEX peer discovery")
	flag.BoolVar(&c.DownloadPeerList, "download-peerlist", c.DownloadPeerList, "download a peers.txt from -peerlist-url")
	flag.StringVar(&c.PeerListURL, "peerlist-url", c.PeerListURL, "with -download-peerlist=true, download a peers.txt file from this url")
	flag.BoolVar(&c.DisableOutgoingConnections, "disable-outgoing", c.DisableOutgoingConnections, "Don't make outgoing connections")
	flag.BoolVar(&c.DisableIncomingConnections, "disable-incoming", c.DisableIncomingConnections, "Don't make incoming connections")
	flag.BoolVar(&c.DisableNetworking, "disable-networking", c.DisableNetworking, "Disable all network activity")
	flag.BoolVar(&c.EnableGUI, "enable-gui", c.EnableGUI, "Enable GUI")
	flag.BoolVar(&c.EnableUnversionedAPI, "enable-unversioned-api", c.EnableUnversionedAPI, "Enable the deprecated unversioned API endpoints without /api/v1 prefix")
	flag.BoolVar(&c.DisableCSRF, "disable-csrf", c.DisableCSRF, "disable CSRF check")
	flag.BoolVar(&c.DisableCSP, "disable-csp", c.DisableCSP, "disable content-security-policy in http response")
	flag.StringVar(&c.Address, "address", c.Address, "IP Address to run application on. Leave empty to default to a public interface")
	flag.IntVar(&c.Port, "port", c.Port, "Port to run application on")

	flag.BoolVar(&c.WebInterface, "web-interface", c.WebInterface, "enable the web interface")
	flag.IntVar(&c.WebInterfacePort, "web-interface-port", c.WebInterfacePort, "port to serve web interface on")
	flag.StringVar(&c.WebInterfaceAddr, "web-interface-addr", c.WebInterfaceAddr, "addr to serve web interface on")
	flag.StringVar(&c.WebInterfaceCert, "web-interface-cert", c.WebInterfaceCert, "cert.pem file for web interface HTTPS. If not provided, will use cert.pem in -data-directory")
	flag.StringVar(&c.WebInterfaceKey, "web-interface-key", c.WebInterfaceKey, "key.pem file for web interface HTTPS. If not provided, will use key.pem in -data-directory")
	flag.BoolVar(&c.WebInterfaceHTTPS, "web-interface-https", c.WebInterfaceHTTPS, "enable HTTPS for web interface")
<<<<<<< HEAD
	flag.StringVar(&c.HostWhitelist, "host-whitelist", c.HostWhitelist, "Hostnames to whitelist in the Host header check. Only applies when the web interface is bound to localhost.")
	flag.StringVar(&c.EnabledAPISets, "enable-api-sets", c.EnabledAPISets, "enable API set. Options are ALL, READ, STATUS, WALLET, WALLET_SEED, DEPRECATED_WALLET_SPEND. Multiple values should be separated by comma")
	flag.StringVar(&c.DisabledAPISets, "disable-api-sets", c.DisabledAPISets, "disable API set. Options are ALL, READ, STATUS, WALLET, INSECURE_WALLET_SEED, DEPRECATED_WALLET_SPEND. Multiple values should be separated by comma")
=======
	flag.StringVar(&c.EnabledAPISets, "enable-api-sets", c.EnabledAPISets, "enable API set. Options are READ, STATUS, WALLET, INSECURE_WALLET_SEED, DEPRECATED_WALLET_SPEND. Multiple values should be separated by comma")
	flag.StringVar(&c.DisabledAPISets, "disable-api-sets", c.DisabledAPISets, "disable API set. Options are READ, STATUS, WALLET, INSECURE_WALLET_SEED, DEPRECATED_WALLET_SPEND. Multiple values should be separated by comma")
>>>>>>> 14936b62
	flag.BoolVar(&c.EnableAllAPISets, "enable-all-api-sets", c.EnableAllAPISets, "enable all API sets, except for deprecated or insecure sets. This option is applied before -disable-api-sets.")

	flag.BoolVar(&c.RPCInterface, "rpc-interface", c.RPCInterface, "enable the deprecated JSON 2.0 RPC interface")

	flag.BoolVar(&c.LaunchBrowser, "launch-browser", c.LaunchBrowser, "launch system default webbrowser at client startup")
	flag.BoolVar(&c.PrintWebInterfaceAddress, "print-web-interface-address", c.PrintWebInterfaceAddress, "print configured web interface address and exit")
	flag.StringVar(&c.DataDirectory, "data-dir", c.DataDirectory, "directory to store app data (defaults to ~/.skycoin)")
	flag.StringVar(&c.DBPath, "db-path", c.DBPath, "path of database file (defaults to ~/.skycoin/data.db)")
	flag.BoolVar(&c.DBReadOnly, "db-read-only", c.DBReadOnly, "open bolt db read-only")
	flag.BoolVar(&c.ProfileCPU, "profile-cpu", c.ProfileCPU, "enable cpu profiling")
	flag.StringVar(&c.ProfileCPUFile, "profile-cpu-file", c.ProfileCPUFile, "where to write the cpu profile file")
	flag.BoolVar(&c.HTTPProf, "http-prof", c.HTTPProf, "run the HTTP profiling interface")
	flag.StringVar(&c.HTTPProfHost, "http-prof-host", c.HTTPProfHost, "hostname to bind the HTTP profiling interface to")
	flag.StringVar(&c.LogLevel, "log-level", c.LogLevel, "Choices are: debug, info, warn, error, fatal, panic")
	flag.BoolVar(&c.ColorLog, "color-log", c.ColorLog, "Add terminal colors to log output")
	flag.BoolVar(&c.DisablePingPong, "no-ping-log", c.DisablePingPong, `disable "reply to ping" and "received pong" debug log messages`)
	flag.BoolVar(&c.LogToFile, "logtofile", c.LogToFile, "log to file")
	flag.StringVar(&c.GUIDirectory, "gui-dir", c.GUIDirectory, "static content directory for the HTML interface")

	flag.BoolVar(&c.VerifyDB, "verify-db", c.VerifyDB, "check the database for corruption")
	flag.BoolVar(&c.ResetCorruptDB, "reset-corrupt-db", c.ResetCorruptDB, "reset the database if corrupted, and continue running instead of exiting")

	flag.BoolVar(&c.DisableDefaultPeers, "disable-default-peers", c.DisableDefaultPeers, "disable the hardcoded default peers")
	flag.StringVar(&c.CustomPeersFile, "custom-peers-file", c.CustomPeersFile, "load custom peers from a newline separate list of ip:port in a file. Note that this is different from the peers.json file in the data directory")

	// Key Configuration Data
	flag.BoolVar(&c.RunMaster, "master", c.RunMaster, "run the daemon as blockchain master server")

	flag.StringVar(&c.BlockchainPubkeyStr, "master-public-key", c.BlockchainPubkeyStr, "public key of the master chain")
	flag.StringVar(&c.BlockchainSeckeyStr, "master-secret-key", c.BlockchainSeckeyStr, "secret key, set for master")

	flag.StringVar(&c.GenesisAddressStr, "genesis-address", c.GenesisAddressStr, "genesis address")
	flag.StringVar(&c.GenesisSignatureStr, "genesis-signature", c.GenesisSignatureStr, "genesis block signature")
	flag.Uint64Var(&c.GenesisTimestamp, "genesis-timestamp", c.GenesisTimestamp, "genesis block timestamp")

	flag.StringVar(&c.WalletDirectory, "wallet-dir", c.WalletDirectory, "location of the wallet files. Defaults to ~/.skycoin/wallet/")
	flag.IntVar(&c.MaxOutgoingConnections, "max-outgoing-connections", c.MaxOutgoingConnections, "The maximum outgoing connections allowed")
	flag.IntVar(&c.MaxDefaultPeerOutgoingConnections, "max-default-peer-outgoing-connections", c.MaxDefaultPeerOutgoingConnections, "The maximum default peer outgoing connections allowed")
	flag.IntVar(&c.PeerlistSize, "peerlist-size", c.PeerlistSize, "The peer list size")
	flag.DurationVar(&c.OutgoingConnectionsRate, "connection-rate", c.OutgoingConnectionsRate, "How often to make an outgoing connection")
	flag.BoolVar(&c.LocalhostOnly, "localhost-only", c.LocalhostOnly, "Run on localhost and only connect to localhost peers")
	flag.BoolVar(&c.Arbitrating, "arbitrating", c.Arbitrating, "Run node in arbitrating mode")
	flag.StringVar(&c.WalletCryptoType, "wallet-crypto-type", c.WalletCryptoType, "wallet crypto type. Can be sha256-xor or scrypt-chacha20poly1305")
	flag.BoolVar(&c.Version, "version", false, "show node version")
}

func (c *NodeConfig) applyConfigMode(configMode string) {
	if runtime.GOOS == "windows" {
		c.ColorLog = false
	}
	switch configMode {
	case "":
	case "STANDALONE_CLIENT":
		c.EnableAllAPISets = true
		c.EnabledAPISets = "INSECURE_WALLET_SEED"
		c.EnableGUI = true
		c.LaunchBrowser = true
		c.DisableCSRF = false
		c.DisableCSP = false
		c.DownloadPeerList = true
		c.RPCInterface = false
		c.WebInterface = true
		c.LogToFile = false
		c.ResetCorruptDB = true
		c.WebInterfacePort = 0 // randomize web interface port
	default:
		panic("Invalid ConfigMode")
	}
}

func panicIfError(err error, msg string, args ...interface{}) { // nolint: unparam
	if err != nil {
		log.Panicf(msg+": %v", append(args, err)...)
	}
}

func replaceHome(path, home string) string {
	return strings.Replace(path, "$HOME", home, 1)
}<|MERGE_RESOLUTION|>--- conflicted
+++ resolved
@@ -441,14 +441,9 @@
 	flag.StringVar(&c.WebInterfaceCert, "web-interface-cert", c.WebInterfaceCert, "cert.pem file for web interface HTTPS. If not provided, will use cert.pem in -data-directory")
 	flag.StringVar(&c.WebInterfaceKey, "web-interface-key", c.WebInterfaceKey, "key.pem file for web interface HTTPS. If not provided, will use key.pem in -data-directory")
 	flag.BoolVar(&c.WebInterfaceHTTPS, "web-interface-https", c.WebInterfaceHTTPS, "enable HTTPS for web interface")
-<<<<<<< HEAD
 	flag.StringVar(&c.HostWhitelist, "host-whitelist", c.HostWhitelist, "Hostnames to whitelist in the Host header check. Only applies when the web interface is bound to localhost.")
-	flag.StringVar(&c.EnabledAPISets, "enable-api-sets", c.EnabledAPISets, "enable API set. Options are ALL, READ, STATUS, WALLET, WALLET_SEED, DEPRECATED_WALLET_SPEND. Multiple values should be separated by comma")
-	flag.StringVar(&c.DisabledAPISets, "disable-api-sets", c.DisabledAPISets, "disable API set. Options are ALL, READ, STATUS, WALLET, INSECURE_WALLET_SEED, DEPRECATED_WALLET_SPEND. Multiple values should be separated by comma")
-=======
 	flag.StringVar(&c.EnabledAPISets, "enable-api-sets", c.EnabledAPISets, "enable API set. Options are READ, STATUS, WALLET, INSECURE_WALLET_SEED, DEPRECATED_WALLET_SPEND. Multiple values should be separated by comma")
 	flag.StringVar(&c.DisabledAPISets, "disable-api-sets", c.DisabledAPISets, "disable API set. Options are READ, STATUS, WALLET, INSECURE_WALLET_SEED, DEPRECATED_WALLET_SPEND. Multiple values should be separated by comma")
->>>>>>> 14936b62
 	flag.BoolVar(&c.EnableAllAPISets, "enable-all-api-sets", c.EnableAllAPISets, "enable all API sets, except for deprecated or insecure sets. This option is applied before -disable-api-sets.")
 
 	flag.BoolVar(&c.RPCInterface, "rpc-interface", c.RPCInterface, "enable the deprecated JSON 2.0 RPC interface")
