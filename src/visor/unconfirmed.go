package visor

import (
	"errors"
	"fmt"
	"time"

	"github.com/skycoin/skycoin/src/cipher"
	"github.com/skycoin/skycoin/src/cipher/encoder"
	"github.com/skycoin/skycoin/src/coin"
	"github.com/skycoin/skycoin/src/params"
	"github.com/skycoin/skycoin/src/visor/dbutil"
)

var (
	// UnconfirmedTxnsBkt holds unconfirmed transactions
	UnconfirmedTxnsBkt = []byte("unconfirmed_txns")
	// UnconfirmedUnspentsBkt holds unconfirmed unspent outputs
	UnconfirmedUnspentsBkt = []byte("unconfirmed_unspents")

	errUpdateObjectDoesNotExist = errors.New("object does not exist in bucket")
)

//go:generate skyencoder -unexported -struct UnconfirmedTransaction
//go:generate skyencoder -unexported -struct UxArray

// UxArray wraps coin.UxArray
type UxArray struct {
	UxArray coin.UxArray
}

// unconfirmed transactions bucket
type unconfirmedTxns struct{}

func (utb *unconfirmedTxns) get(tx *dbutil.Tx, hash cipher.SHA256) (*UnconfirmedTransaction, error) {
	var txn UnconfirmedTransaction

	v, err := dbutil.GetBucketValueNoCopy(tx, UnconfirmedTxnsBkt, []byte(hash.Hex()))
	if err != nil {
		return nil, err
	} else if v == nil {
		return nil, nil
	}

	if n, err := decodeUnconfirmedTransaction(v, &txn); err != nil {
		return nil, err
	} else if n != len(v) {
		return nil, encoder.ErrRemainingBytes
	}

	txnHash := txn.Hash()
	if hash != txnHash {
		return nil, fmt.Errorf("DB key %s does not match block hash header %s", hash, txnHash)
	}

	return &txn, nil
}

func (utb *unconfirmedTxns) put(tx *dbutil.Tx, v *UnconfirmedTransaction) error {
	h := v.Hash()
	n := encodeSizeUnconfirmedTransaction(v)
	buf := make([]byte, n)
	if err := encodeUnconfirmedTransaction(buf, v); err != nil {
		return err
	}

	return dbutil.PutBucketValue(tx, UnconfirmedTxnsBkt, []byte(h.Hex()), buf)
}

func (utb *unconfirmedTxns) update(tx *dbutil.Tx, hash cipher.SHA256, f func(v *UnconfirmedTransaction) error) error {
	txn, err := utb.get(tx, hash)
	if err != nil {
		return err
	}

	if txn == nil {
		return errUpdateObjectDoesNotExist
	}

	if err := f(txn); err != nil {
		return err
	}

	return utb.put(tx, txn)
}

func (utb *unconfirmedTxns) delete(tx *dbutil.Tx, hash cipher.SHA256) error {
	return dbutil.Delete(tx, UnconfirmedTxnsBkt, []byte(hash.Hex()))
}

func (utb *unconfirmedTxns) getAll(tx *dbutil.Tx) ([]UnconfirmedTransaction, error) {
	var txns []UnconfirmedTransaction

	if err := dbutil.ForEach(tx, UnconfirmedTxnsBkt, func(_, v []byte) error {
		var txn UnconfirmedTransaction
		if n, err := decodeUnconfirmedTransaction(v, &txn); err != nil {
			return err
		} else if n != len(v) {
			return encoder.ErrRemainingBytes
		}

		txns = append(txns, txn)
		return nil
	}); err != nil {
		return nil, err
	}

	return txns, nil
}

func (utb *unconfirmedTxns) hasKey(tx *dbutil.Tx, hash cipher.SHA256) (bool, error) {
	return dbutil.BucketHasKey(tx, UnconfirmedTxnsBkt, []byte(hash.Hex()))
}

func (utb *unconfirmedTxns) forEach(tx *dbutil.Tx, f func(hash cipher.SHA256, tx UnconfirmedTransaction) error) error {
	return dbutil.ForEach(tx, UnconfirmedTxnsBkt, func(k, v []byte) error {
		hash, err := cipher.SHA256FromHex(string(k))
		if err != nil {
			return err
		}

		var txn UnconfirmedTransaction
		if n, err := decodeUnconfirmedTransaction(v, &txn); err != nil {
			return err
		} else if n != len(v) {
			return encoder.ErrRemainingBytes
		}

		return f(hash, txn)
	})
}

func (utb *unconfirmedTxns) len(tx *dbutil.Tx) (uint64, error) {
	return dbutil.Len(tx, UnconfirmedTxnsBkt)
}

type txnUnspents struct{}

func (txus *txnUnspents) put(tx *dbutil.Tx, hash cipher.SHA256, uxs coin.UxArray) error {
	uxa := &UxArray{
		UxArray: uxs,
	}
	n := encodeSizeUxArray(uxa)
	buf := make([]byte, n)
	if err := encodeUxArray(buf, uxa); err != nil {
		return err
	}

	return dbutil.PutBucketValue(tx, UnconfirmedUnspentsBkt, []byte(hash.Hex()), buf)
}

func (txus *txnUnspents) delete(tx *dbutil.Tx, hash cipher.SHA256) error {
	return dbutil.Delete(tx, UnconfirmedUnspentsBkt, []byte(hash.Hex()))
}

func (txus *txnUnspents) getByAddr(tx *dbutil.Tx, a cipher.Address) (coin.UxArray, error) {
	var uxo coin.UxArray

	if err := dbutil.ForEach(tx, UnconfirmedUnspentsBkt, func(_, v []byte) error {
		var uxa UxArray
		if n, err := decodeUxArray(v, &uxa); err != nil {
			return err
		} else if n != len(v) {
			return encoder.ErrRemainingBytes
		}

		for i := range uxa.UxArray {
			if uxa.UxArray[i].Body.Address == a {
				uxo = append(uxo, uxa.UxArray[i])
			}
		}

		return nil
	}); err != nil {
		return nil, err
	}

	return uxo, nil
}

// UnconfirmedTransactionPool manages unconfirmed transactions
type UnconfirmedTransactionPool struct {
	db   *dbutil.DB
	txns *unconfirmedTxns
	// Predicted unspents, assuming txns are valid.  Needed to predict
	// our future balance and avoid double spending our own coins
	// Maps from Transaction.Hash() to UxArray.
	unspent *txnUnspents
}

// NewUnconfirmedTransactionPool creates an UnconfirmedTransactionPool instance
func NewUnconfirmedTransactionPool(db *dbutil.DB) (*UnconfirmedTransactionPool, error) {
	if err := db.View("Check unconfirmed txn pool size", func(tx *dbutil.Tx) error {
		n, err := dbutil.Len(tx, UnconfirmedTxnsBkt)
		if err != nil {
			return err
		}

		logger.Infof("Unconfirmed transaction pool size: %d", n)
		return nil
	}); err != nil {
		return nil, err
	}

	return &UnconfirmedTransactionPool{
		db:      db,
		txns:    &unconfirmedTxns{},
		unspent: &txnUnspents{},
	}, nil
}

// SetTransactionsAnnounced updates announced time of specific tx
func (utp *UnconfirmedTransactionPool) SetTransactionsAnnounced(tx *dbutil.Tx, hashes map[cipher.SHA256]int64) error {
	var txns []*UnconfirmedTransaction
	for h, t := range hashes {
		txn, err := utp.txns.get(tx, h)
		if err != nil {
			return err
		}

		if txn == nil {
			logger.Warningf("UnconfirmedTransactionPool.SetTransactionsAnnounced: UnconfirmedTransaction %s not found in DB", h.Hex())
			continue
		}

		if t > txn.Announced {
			txn.Announced = t
			txns = append(txns, txn)
		}
	}

	for _, txn := range txns {
		if err := utp.txns.put(tx, txn); err != nil {
			return err
		}
	}

	return nil
}

// InjectTransaction adds a coin.Transaction to the pool, or updates an existing one's timestamps
// Returns an error if txn is invalid, and whether the transaction already
// existed in the pool.
// If the transaction violates hard constraints, it is rejected.
// Soft constraints violations mark a txn as invalid, but the txn is inserted. The soft violation is returned.
func (utp *UnconfirmedTransactionPool) InjectTransaction(tx *dbutil.Tx, bc Blockchainer, txn coin.Transaction, verifyParams params.VerifyTxn) (bool, *ErrTxnViolatesSoftConstraint, error) {
	var isValid int8 = 1
	var softErr *ErrTxnViolatesSoftConstraint
<<<<<<< HEAD
	if _, _, err := bc.VerifySingleTxnSoftHardConstraints(tx, txn, verifyParams); err != nil {
		logger.Warningf("bc.VerifySingleTxnSoftHardConstraints failed for txn %s: %v", txn, err)
=======
	if _, _, err := bc.VerifySingleTxnSoftHardConstraints(tx, txn, verifyParams, TxnSigned); err != nil {
		logger.Warningf("bc.VerifySingleTxnSoftHardConstraints failed for txn %s: %v", txn.TxIDHex(), err)
>>>>>>> 2bf1c116
		switch e := err.(type) {
		case ErrTxnViolatesSoftConstraint:
			softErr = &e
			isValid = 0
		case ErrTxnViolatesHardConstraint:
			return false, nil, err
		default:
			return false, nil, err
		}
	}

	hash := txn.Hash()
	known, err := utp.txns.hasKey(tx, hash)
	if err != nil {
		logger.Errorf("InjectTransaction check txn exists failed: %v", err)
		return false, nil, err
	}

	// Update if we already have this txn
	if known {
		if err := utp.txns.update(tx, hash, func(utxn *UnconfirmedTransaction) error {
			now := time.Now().UTC().UnixNano()
			utxn.Received = now
			utxn.Checked = now
			utxn.IsValid = isValid
			return nil
		}); err != nil {
			logger.Errorf("InjectTransaction update known txn failed: %v", err)
			return false, nil, err
		}

		return true, softErr, nil
	}

	utx := NewUnconfirmedTransaction(txn)
	utx.IsValid = isValid

	// add txn to index
	if err := utp.txns.put(tx, &utx); err != nil {
		logger.Errorf("InjectTransaction put new unconfirmed txn failed: %v", err)
		return false, nil, err
	}

	head, err := bc.Head(tx)
	if err != nil {
		logger.Errorf("InjectTransaction bc.Head() failed: %v", err)
		return false, nil, err
	}

	// update unconfirmed unspent
	createdUnspents := coin.CreateUnspents(head.Head, txn)
	if err := utp.unspent.put(tx, hash, createdUnspents); err != nil {
		logger.Errorf("InjectTransaction put new unspent outputs: %v", err)
		return false, nil, err
	}

	return false, softErr, nil
}

// AllRawTransactions returns underlying coin.Transactions
func (utp *UnconfirmedTransactionPool) AllRawTransactions(tx *dbutil.Tx) (coin.Transactions, error) {
	utxns, err := utp.txns.getAll(tx)
	if err != nil {
		return nil, err
	}

	txns := make(coin.Transactions, len(utxns))
	for i := range utxns {
		txns[i] = utxns[i].Transaction
	}
	return txns, nil
}

// Remove a single txn by hash
func (utp *UnconfirmedTransactionPool) removeTransaction(tx *dbutil.Tx, txHash cipher.SHA256) error {
	if err := utp.txns.delete(tx, txHash); err != nil {
		return err
	}

	return utp.unspent.delete(tx, txHash)
}

// RemoveTransactions remove transactions with dbutil.Tx
func (utp *UnconfirmedTransactionPool) RemoveTransactions(tx *dbutil.Tx, txHashes []cipher.SHA256) error {
	for i := range txHashes {
		if err := utp.removeTransaction(tx, txHashes[i]); err != nil {
			return err
		}
	}

	return nil
}

// Refresh checks all unconfirmed txns against the blockchain.
// If the transaction becomes invalid it is marked invalid.
// If the transaction becomes valid it is marked valid and is returned to the caller.
func (utp *UnconfirmedTransactionPool) Refresh(tx *dbutil.Tx, bc Blockchainer, verifyParams params.VerifyTxn) ([]cipher.SHA256, error) {
	utxns, err := utp.txns.getAll(tx)
	if err != nil {
		return nil, err
	}

	now := time.Now().UTC()
	var nowValid []cipher.SHA256

	for _, utxn := range utxns {
		utxn.Checked = now.UnixNano()

		_, _, err := bc.VerifySingleTxnSoftHardConstraints(tx, utxn.Transaction, verifyParams, TxnSigned)

		switch err.(type) {
		case ErrTxnViolatesSoftConstraint, ErrTxnViolatesHardConstraint:
			utxn.IsValid = 0
		case nil:
			if utxn.IsValid == 0 {
				nowValid = append(nowValid, utxn.Hash())
			}
			utxn.IsValid = 1
		default:
			return nil, err
		}

		if err := utp.txns.put(tx, &utxn); err != nil {
			return nil, err
		}
	}

	return nowValid, nil
}

// RemoveInvalid checks all unconfirmed txns against the blockchain.
// If a transaction violates hard constraints it is removed from the pool.
// The transactions that were removed are returned.
func (utp *UnconfirmedTransactionPool) RemoveInvalid(tx *dbutil.Tx, bc Blockchainer) ([]cipher.SHA256, error) {
	var removeUtxns []cipher.SHA256

	utxns, err := utp.txns.getAll(tx)
	if err != nil {
		return nil, err
	}

	for _, utxn := range utxns {
		err := bc.VerifySingleTxnHardConstraints(tx, utxn.Transaction, TxnSigned)
		if err != nil {
			switch err.(type) {
			case ErrTxnViolatesHardConstraint:
				removeUtxns = append(removeUtxns, utxn.Hash())
			default:
				return nil, err
			}
		}
	}

	if err := utp.RemoveTransactions(tx, removeUtxns); err != nil {
		return nil, err
	}

	return removeUtxns, nil
}

// FilterKnown returns txn hashes with known ones removed
func (utp *UnconfirmedTransactionPool) FilterKnown(tx *dbutil.Tx, txns []cipher.SHA256) ([]cipher.SHA256, error) {
	var unknown []cipher.SHA256

	for _, h := range txns {
		if hasKey, err := utp.txns.hasKey(tx, h); err != nil {
			return nil, err
		} else if !hasKey {
			unknown = append(unknown, h)
		}
	}

	return unknown, nil
}

// GetKnown returns all known transactions from the pool, given hashes to select
func (utp *UnconfirmedTransactionPool) GetKnown(tx *dbutil.Tx, txns []cipher.SHA256) (coin.Transactions, error) {
	var known coin.Transactions

	for _, h := range txns {
		if tx, err := utp.txns.get(tx, h); err != nil {
			return nil, err
		} else if tx != nil {
			known = append(known, tx.Transaction)
		}
	}

	return known, nil
}

// RecvOfAddresses returns unconfirmed receiving uxouts of addresses
func (utp *UnconfirmedTransactionPool) RecvOfAddresses(tx *dbutil.Tx, bh coin.BlockHeader, addrs []cipher.Address) (coin.AddressUxOuts, error) {
	addrm := make(map[cipher.Address]struct{}, len(addrs))
	for _, addr := range addrs {
		addrm[addr] = struct{}{}
	}

	auxs := make(coin.AddressUxOuts, len(addrs))
	if err := utp.txns.forEach(tx, func(_ cipher.SHA256, txn UnconfirmedTransaction) error {
		for i, o := range txn.Transaction.Out {
			if _, ok := addrm[o.Address]; ok {
				uxout, err := coin.CreateUnspent(bh, txn.Transaction, i)
				if err != nil {
					return err
				}

				auxs[o.Address] = append(auxs[o.Address], uxout)
			}
		}
		return nil
	}); err != nil {
		return nil, err
	}

	return auxs, nil
}

// txnOutputsForAddrs returns unspent outputs assigned to addresses in addrs, created by a set of transactions
func txnOutputsForAddrs(bh coin.BlockHeader, addrs []cipher.Address, txns []coin.Transaction) (coin.AddressUxOuts, error) {
	if len(txns) == 0 || len(addrs) == 0 {
		return nil, nil
	}

	addrm := make(map[cipher.Address]struct{}, len(addrs))
	for _, addr := range addrs {
		addrm[addr] = struct{}{}
	}

	auxs := make(coin.AddressUxOuts, len(addrs))

	for _, txn := range txns {
		for i, o := range txn.Out {
			if _, ok := addrm[o.Address]; ok {
				uxout, err := coin.CreateUnspent(bh, txn, i)
				if err != nil {
					return nil, err
				}

				auxs[o.Address] = append(auxs[o.Address], uxout)
			}
		}
	}

	return auxs, nil
}

// GetIncomingOutputs returns all predicted incoming outputs.
func (utp *UnconfirmedTransactionPool) GetIncomingOutputs(tx *dbutil.Tx, bh coin.BlockHeader) (coin.UxArray, error) {
	var outs coin.UxArray

	if err := utp.txns.forEach(tx, func(_ cipher.SHA256, txn UnconfirmedTransaction) error {
		outs = append(outs, coin.CreateUnspents(bh, txn.Transaction)...)
		return nil
	}); err != nil {
		return nil, err
	}

	return outs, nil
}

// Get returns the unconfirmed transaction of given tx hash.
func (utp *UnconfirmedTransactionPool) Get(tx *dbutil.Tx, hash cipher.SHA256) (*UnconfirmedTransaction, error) {
	return utp.txns.get(tx, hash)
}

// GetFiltered returns all transactions that can pass the filter
func (utp *UnconfirmedTransactionPool) GetFiltered(tx *dbutil.Tx, filter func(UnconfirmedTransaction) bool) ([]UnconfirmedTransaction, error) {
	var txns []UnconfirmedTransaction

	if err := utp.txns.forEach(tx, func(_ cipher.SHA256, txn UnconfirmedTransaction) error {
		if filter(txn) {
			txns = append(txns, txn)
		}
		return nil
	}); err != nil {
		logger.Errorf("GetFiltered error: %v", err)
		return nil, err
	}

	return txns, nil
}

// GetHashes returns transaction hashes that can pass the filter
func (utp *UnconfirmedTransactionPool) GetHashes(tx *dbutil.Tx, filter func(UnconfirmedTransaction) bool) ([]cipher.SHA256, error) {
	var hashes []cipher.SHA256

	if err := utp.txns.forEach(tx, func(hash cipher.SHA256, txn UnconfirmedTransaction) error {
		if filter(txn) {
			hashes = append(hashes, hash)
		}
		return nil
	}); err != nil {
		logger.Errorf("GetHashes error: %v", err)
		return nil, err
	}

	return hashes, nil
}

// ForEach iterate the pool with given callback function
func (utp *UnconfirmedTransactionPool) ForEach(tx *dbutil.Tx, f func(cipher.SHA256, UnconfirmedTransaction) error) error {
	return utp.txns.forEach(tx, f)
}

// GetUnspentsOfAddr returns unspent outputs of given address in unspent tx pool
func (utp *UnconfirmedTransactionPool) GetUnspentsOfAddr(tx *dbutil.Tx, addr cipher.Address) (coin.UxArray, error) {
	return utp.unspent.getByAddr(tx, addr)
}

// IsValid can be used as filter function
func IsValid(tx UnconfirmedTransaction) bool {
	return tx.IsValid == 1
}

// All use as return all filter
func All(tx UnconfirmedTransaction) bool {
	return true
}

// Len returns the number of unconfirmed transactions
func (utp *UnconfirmedTransactionPool) Len(tx *dbutil.Tx) (uint64, error) {
	return utp.txns.len(tx)
}<|MERGE_RESOLUTION|>--- conflicted
+++ resolved
@@ -246,13 +246,8 @@
 func (utp *UnconfirmedTransactionPool) InjectTransaction(tx *dbutil.Tx, bc Blockchainer, txn coin.Transaction, verifyParams params.VerifyTxn) (bool, *ErrTxnViolatesSoftConstraint, error) {
 	var isValid int8 = 1
 	var softErr *ErrTxnViolatesSoftConstraint
-<<<<<<< HEAD
-	if _, _, err := bc.VerifySingleTxnSoftHardConstraints(tx, txn, verifyParams); err != nil {
-		logger.Warningf("bc.VerifySingleTxnSoftHardConstraints failed for txn %s: %v", txn, err)
-=======
 	if _, _, err := bc.VerifySingleTxnSoftHardConstraints(tx, txn, verifyParams, TxnSigned); err != nil {
-		logger.Warningf("bc.VerifySingleTxnSoftHardConstraints failed for txn %s: %v", txn.TxIDHex(), err)
->>>>>>> 2bf1c116
+		logger.Warningf("bc.VerifySingleTxnSoftHardConstraints failed for txn %s: %v", txn.Hash().Hex(), err)
 		switch e := err.(type) {
 		case ErrTxnViolatesSoftConstraint:
 			softErr = &e
